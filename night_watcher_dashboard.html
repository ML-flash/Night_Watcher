<!DOCTYPE html>
<html lang="en">
<head>
    <meta charset="UTF-8">
    <meta name="viewport" content="width=device-width, initial-scale=1.0">
    <title>Night_watcher Control Dashboard</title>
    <style>
        * {
            margin: 0;
            padding: 0;
            box-sizing: border-box;
        }

        body {
            font-family: 'Segoe UI', Tahoma, Geneva, Verdana, sans-serif;
            background: linear-gradient(135deg, #0c0c0c 0%, #1a1a1a 100%);
            color: #e0e0e0;
            min-height: 100vh;
        }

        .header {
            background: linear-gradient(135deg, #2d3748 0%, #1a202c 100%);
            padding: 1rem 2rem;
            border-bottom: 3px solid #4a5568;
        }

        .header h1 {
            color: #f7fafc;
            font-size: 2rem;
            margin-bottom: 0.5rem;
        }

        .header p {
            color: #a0aec0;
            font-size: 1rem;
        }

        .main-container {
            display: grid;
            grid-template-columns: 250px 1fr;
            gap: 2rem;
            padding: 2rem;
            max-width: 1600px;
            margin: 0 auto;
        }

        .sidebar {
            background: #2d3748;
            border-radius: 12px;
            padding: 1.5rem;
            height: fit-content;
            box-shadow: 0 4px 20px rgba(0, 0, 0, 0.3);
        }

        .nav-item {
            padding: 0.75rem 1rem;
            margin: 0.5rem 0;
            background: #4a5568;
            border-radius: 8px;
            cursor: pointer;
            transition: all 0.3s ease;
            border: 2px solid transparent;
            position: relative;
        }

        .nav-item:hover {
            background: #5a6578;
            transform: translateX(5px);
        }

        .nav-item.active {
            background: #3182ce;
            border-color: #63b3ed;
        }

        .nav-badge {
            position: absolute;
            top: 0.25rem;
            right: 0.25rem;
            background: #e53e3e;
            color: white;
            border-radius: 50%;
            width: 20px;
            height: 20px;
            font-size: 0.7rem;
            display: flex;
            align-items: center;
            justify-content: center;
            font-weight: bold;
        }

        .content {
            background: #2d3748;
            border-radius: 12px;
            padding: 2rem;
            box-shadow: 0 4px 20px rgba(0, 0, 0, 0.3);
        }

        .section {
            display: none;
        }

        .section.active {
            display: block;
        }

        .section h2 {
            color: #f7fafc;
            margin-bottom: 1.5rem;
            font-size: 1.5rem;
            border-bottom: 2px solid #4a5568;
            padding-bottom: 0.5rem;
        }

        .section h3 {
            color: #e2e8f0;
            margin-top: 2rem;
            margin-bottom: 1rem;
            font-size: 1.2rem;
        }

        .control-grid {
            display: grid;
            grid-template-columns: repeat(auto-fit, minmax(300px, 1fr));
            gap: 1.5rem;
            margin-bottom: 2rem;
        }

        .control-panel {
            background: #4a5568;
            border-radius: 8px;
            padding: 1.5rem;
            border: 1px solid #5a6578;
        }

        .control-panel h3 {
            color: #e2e8f0;
            margin-bottom: 1rem;
            margin-top: 0;
            font-size: 1.1rem;
        }

        .form-group {
            margin-bottom: 1rem;
        }

        .form-group label {
            display: block;
            margin-bottom: 0.5rem;
            color: #cbd5e0;
            font-weight: 500;
        }

        .form-group input,
        .form-group select,
        .form-group textarea {
            width: 100%;
            padding: 0.75rem;
            background: #2d3748;
            border: 1px solid #5a6578;
            border-radius: 6px;
            color: #e2e8f0;
            font-size: 0.9rem;
        }

        .form-group input:focus,
        .form-group select:focus,
        .form-group textarea:focus {
            outline: none;
            border-color: #63b3ed;
            box-shadow: 0 0 0 3px rgba(99, 179, 237, 0.1);
        }

        .btn {
            padding: 0.75rem 1.5rem;
            border: none;
            border-radius: 6px;
            cursor: pointer;
            font-weight: 600;
            transition: all 0.3s ease;
            text-decoration: none;
            display: inline-block;
            margin: 0.25rem;
        }

        .btn-primary {
            background: linear-gradient(135deg, #3182ce 0%, #2b77cb 100%);
            color: white;
        }

        .btn-primary:hover {
            transform: translateY(-2px);
            box-shadow: 0 4px 15px rgba(49, 130, 206, 0.4);
        }

        .btn:active {
            transform: scale(0.96);
            box-shadow: 0 0 0 3px rgba(255, 255, 255, 0.3) inset;
            filter: brightness(0.9);
        }

        .btn-success {
            background: linear-gradient(135deg, #38a169 0%, #2f855a 100%);
            color: white;
        }

        .btn-warning {
            background: linear-gradient(135deg, #d69e2e 0%, #b7791f 100%);
            color: white;
        }

        .btn-danger {
            background: linear-gradient(135deg, #e53e3e 0%, #c53030 100%);
            color: white;
        }

        .btn-small {
            padding: 0.5rem 1rem;
            font-size: 0.85rem;
        }

        .status-grid {
            display: grid;
            grid-template-columns: repeat(auto-fit, minmax(200px, 1fr));
            gap: 1rem;
            margin-bottom: 2rem;
        }

        .status-card {
            background: #4a5568;
            padding: 1.5rem;
            border-radius: 8px;
            text-align: center;
            border: 1px solid #5a6578;
        }

        .status-card h4 {
            color: #cbd5e0;
            margin-bottom: 0.5rem;
            font-size: 0.9rem;
            text-transform: uppercase;
            letter-spacing: 0.5px;
        }

        .status-card .value {
            font-size: 2rem;
            font-weight: bold;
            color: #63b3ed;
        }

        .log-container {
            background: #1a202c;
            border-radius: 8px;
            padding: 1rem;
            height: 300px;
            overflow-y: auto;
            font-family: 'Courier New', monospace;
            font-size: 0.85rem;
            border: 1px solid #4a5568;
        }

        .log-entry {
            margin-bottom: 0.5rem;
            padding: 0.25rem 0;
        }

        .log-entry.info {
            color: #63b3ed;
        }

        .log-entry.success {
            color: #68d391;
        }

        .log-entry.warning {
            color: #fbd38d;
        }

        .log-entry.error {
            color: #fc8181;
        }

        .progress-bar {
            width: 100%;
            height: 20px;
            background: #2d3748;
            border-radius: 10px;
            overflow: hidden;
            margin: 1rem 0;
        }

        .progress-fill {
            height: 100%;
            background: linear-gradient(90deg, #3182ce, #63b3ed);
            width: 0%;
            transition: width 0.3s ease;
        }

        /* Analysis Viewer Styles */
        .analysis-item {
            background: #4a5568;
            border-radius: 8px;
            margin: 1rem 0;
            border: 1px solid #5a6578;
            cursor: pointer;
            transition: all 0.3s ease;
        }

        .analysis-item:hover {
            border-color: #63b3ed;
        }

        .analysis-header {
            padding: 1rem;
            display: flex;
            justify-content: space-between;
            align-items: center;
        }

        .analysis-details {
            padding: 0 1rem 1rem 1rem;
            display: none;
        }

        .analysis-item.expanded .analysis-details {
            display: block;
        }

        .template-badge {
            background: #3182ce;
            color: white;
            padding: 0.25rem 0.5rem;
            border-radius: 4px;
            font-size: 0.8rem;
            font-weight: 600;
        }

        .template-badge.testing {
            background: #d69e2e;
        }

        .status-badge {
            padding: 0.25rem 0.5rem;
            border-radius: 4px;
            font-size: 0.8rem;
            font-weight: 600;
        }

        .status-badge.review {
            background: #d69e2e;
            color: white;
        }

        .status-badge.valid {
            background: #38a169;
            color: white;
        }

        .status-badge.failed {
            background: #e53e3e;
            color: white;
        }

        .json-viewer {
            background: #1a202c;
            border: 1px solid #4a5568;
            border-radius: 6px;
            padding: 1rem;
            margin: 0.5rem 0;
            max-height: 400px;
            overflow-y: auto;
            font-family: 'Courier New', monospace;
            font-size: 0.85rem;
        }

        .json-valid {
            border-color: #38a169;
        }

        .json-invalid {
            border-color: #e53e3e;
        }

        .round-result {
            background: #2d3748;
            border-radius: 6px;
            padding: 1rem;
            margin: 0.5rem 0;
        }

        .round-header {
            display: flex;
            justify-content: space-between;
            align-items: center;
            margin-bottom: 0.5rem;
        }

        .round-name {
            font-weight: 600;
            color: #e2e8f0;
        }

        .validation-icon {
            font-size: 1.2rem;
        }

        .validation-icon.valid {
            color: #68d391;
        }

        .validation-icon.invalid {
            color: #fc8181;
        }

        @keyframes pulse {
            0%, 100% { opacity: 1; }
            50% { opacity: 0.5; }
        }

        .pulsing {
            animation: pulse 2s infinite;
        }

        .empty-state {
            text-align: center;
            padding: 3rem;
            color: #a0aec0;
        }

        .empty-state h3 {
            margin-bottom: 1rem;
            color: #cbd5e0;
        }

        .template-test-panel {
            background: #4a5568;
            border-radius: 8px;
            padding: 1.5rem;
            margin: 1rem 0;
        }

        .test-results {
            margin-top: 1rem;
        }
    </style>
</head>
<body>
    <div class="header">
        <h1>🌙 Night_watcher Control Dashboard</h1>
        <p>Intelligence Gathering & Analysis Framework</p>
    </div>

    <div class="main-container">
        <div class="sidebar">
            <div class="nav-item active" onclick="showSection('collector')">
                📡 Content Collector
            </div>
            <div class="nav-item" onclick="showSection('analysis')">
                🔍 Analysis & Templates
                <span class="nav-badge" id="review-count" style="display: none;">0</span>
            </div>
            <div class="nav-item" onclick="showSection('knowledge-graph')">
                🕸️ Knowledge Graph
            </div>
            <div class="nav-item" onclick="showSection('vector-store')">
                🧠 Vector Store
            </div>
            <div class="nav-item" onclick="showSection('export')">
                📦 Export & Distribution
            </div>
        </div>

        <div class="content">
            <!-- Content Collector Section -->
            <div id="collector" class="section active">
                <h2>Content Collector</h2>
                
                <div class="status-grid">
                    <div class="status-card">
                        <h4>Collection Status</h4>
                        <div class="value" id="collection-status">Idle</div>
                    </div>
                    <div class="status-card">
                        <h4>Total Documents</h4>
                        <div class="value" id="total-documents">0</div>
                    </div>
                    <div class="status-card">
                        <h4>Pending Analysis</h4>
                        <div class="value" id="pending-analysis">0</div>
                    </div>
                    <div class="status-card">
                        <h4>LLM Status</h4>
                        <div class="value" id="llm-status">Unknown</div>
                    </div>
                </div>

                <div class="control-grid">
                    <div class="control-panel">
                        <h3>Collection Controls</h3>
                        <div class="form-group">
                            <label>Collection Mode</label>
                            <select id="collection-mode">
                                <option value="auto">Auto (Smart Detection)</option>
                                <option value="incremental">Incremental (Since Last Run)</option>
                                <option value="first_run">First Run (From Jan 2025)</option>
                                <option value="full">Full (All Since Inauguration)</option>
                            </select>
                        </div>
                        <button class="btn btn-primary" onclick="startCollection()">Start Collection</button>
                        <button class="btn btn-danger" onclick="stopCollection()">Stop Collection</button>
                        <div class="form-group" style="margin-top:1rem;">
                            <label>LLM Provider</label>
                            <select id="llm-provider">
                                <option value="lm_studio">LM Studio</option>
                                <option value="anthropic">Anthropic</option>
                            </select>
                            <button class="btn btn-small" onclick="saveLLMProvider()">Set</button>
                        </div>
                        <div class="form-group" style="margin-top:1rem;">
                            <label>Anthropic API Key</label>
                            <input type="text" id="anthropic-key" placeholder="sk-...">
                            <button class="btn btn-small" onclick="saveAPIKey()">Save</button>
                        </div>
                        <div class="form-group" style="margin-top:1rem;">
                            <label>LLM Model</label>
                            <select id="llm-model"></select>
                            <button class="btn btn-small" onclick="saveLLMModel()">Set Model</button>
                        </div>
                    </div>

                    <div class="control-panel">
                        <h3>Quick Actions</h3>
                        <button class="btn btn-success" onclick="runFullPipeline()">Run Full Pipeline</button>
                        <button class="btn btn-warning" onclick="testLLMConnection()">Test LLM Connection</button>
                        <button class="btn btn-primary" onclick="refreshStatus()">Refresh Status</button>
                        <button class="btn btn-primary" onclick="exportPackage()">Export Package</button>
                    </div>

                    <div class="control-panel">
                        <h3>Source Limits</h3>
                        <div class="form-group">
                            <label>Articles per Source</label>
                            <input type="number" id="global-limit" value="50" min="1" style="width:80px;">
                            <button class="btn btn-small" onclick="setGlobalLimit()">Apply</button>
                        </div>
                        <div id="sources-list"></div>
                    </div>
                </div>

                <div class="progress-bar">
                    <div class="progress-fill" id="task-progress"></div>
                </div>

                <div class="log-container" id="task-log">
                    <div class="log-entry info">[INFO] Ready to start collection</div>
                </div>
            </div>

            <!-- Analysis & Templates Section -->
            <div id="analysis" class="section">
                <h2>Analysis & Templates</h2>
                
                <div class="status-grid">
                    <div class="status-card">
                        <h4>Analysis Status</h4>
                        <div class="value" id="analysis-status">Ready</div>
                    </div>
                    <div class="status-card">
                        <h4>Analyzed Documents</h4>
                        <div class="value" id="analyzed-documents">0</div>
                    </div>
                    <div class="status-card">
                        <h4>Pending Review</h4>
                        <div class="value" id="pending-review">0</div>
                    </div>
                    <div class="status-card">
                        <h4>Pending Analysis</h4>
                        <div class="value" id="pending-analysis-2">0</div>
                    </div>
                </div>

                <h3>Run Analysis</h3>
                <div class="control-grid">
                    <div class="control-panel">
                        <h3>Select Templates</h3>
                        <div style="margin-bottom: 1rem;">
                            <strong style="color: #68d391;">✓ Approved Templates</strong>
                            <div id="approved-templates" style="max-height: 120px; overflow-y: auto; margin-top: 0.5rem;">
                                <!-- Checkboxes will be populated here -->
                            </div>
                        </div>
                        <div>
                            <strong style="color: #fbd38d;">⚠ Testing Templates</strong>
                            <div id="unapproved-templates" style="max-height: 120px; overflow-y: auto; margin-top: 0.5rem;">
                                <!-- Checkboxes will be populated here -->
                            </div>
                        </div>
                    </div>

                    <div class="control-panel">
                        <h3>Analysis Settings</h3>
                        <div class="form-group">
                            <label>Apply To</label>
                            <select id="analysis-target">
                                <option value="unanalyzed">Unanalyzed Documents Only</option>
                                <option value="recent">Last Collection Run</option>
                                <option value="all">All Documents Since Date</option>
                            </select>
                        </div>
                        <div class="form-group" id="date-range-group" style="display: none;">
                            <label>Since Date</label>
                            <input type="date" id="since-date">
                        </div>
                        <div class="form-group">
                            <label>Max Documents</label>
                            <input type="number" id="max-analyze" value="20" min="1" max="100">
                        </div>
                        <button class="btn btn-primary" onclick="startAnalysis()">Start Analysis</button>
                        <button class="btn btn-warning btn-small" onclick="validateSelectedTemplates()">Validate Templates</button>
                    </div>
                </div>

                <div class="progress-bar">
                    <div class="progress-fill" id="analysis-progress"></div>
                </div>

                <h3>Review Queue <span style="font-size: 0.8rem; color: #a0aec0;">(Testing Templates Only)</span></h3>

                <div id="template-review-controls" style="margin-bottom: 0.5rem;">
                    <div id="review-template-list" style="margin-bottom: 0.5rem;"></div>
                    <button class="btn btn-success btn-small" onclick="approveSelectedTemplates()">Validate Selected Templates</button>
                    <button class="btn btn-danger btn-small" onclick="rejectSelectedTemplates()">Reject Selected Templates</button>

                </div>
                <div id="review-queue-container" style="margin-bottom: 2rem;">
                    <div class="empty-state">
                        <h3>No items in review queue</h3>
                        <p>Run analysis with testing templates to generate items for review</p>
                    </div>
                </div>

                <h3>Template Library</h3>
                <div id="templates-list" style="margin-bottom: 2rem;">
                    <div class="empty-state">
                        <p>Loading templates...</p>
                    </div>
                </div>


                <div class="log-container" id="analyzer-log" style="margin-top: 2rem;">
                    <div class="log-entry info">[INFO] Analysis system ready</div>
                </div>
            </div>

            <!-- Knowledge Graph Section -->
            <div id="knowledge-graph" class="section">
                <h2>Knowledge Graph</h2>
                
                <div class="status-grid">
                    <div class="status-card">
                        <h4>Total Nodes</h4>
                        <div class="value" id="kg-nodes">0</div>
                    </div>
                    <div class="status-card">
                        <h4>Total Edges</h4>
                        <div class="value" id="kg-edges">0</div>
                    </div>
                </div>

                <div class="control-grid">
                    <div class="control-panel">
                        <h3>Graph Operations</h3>
                        <button class="btn btn-primary" onclick="buildKnowledgeGraph()">Build Graph</button>
                        <button class="btn btn-success" onclick="syncVectors()">Sync Vectors</button>
                    </div>
                </div>

                <div class="log-container" id="kg-log">
                    <div class="log-entry info">[INFO] Knowledge Graph ready</div>
                </div>
            </div>

            <!-- Vector Store Section -->
            <div id="vector-store" class="section">
                <h2>Vector Store</h2>
                
                <div class="status-grid">
                    <div class="status-card">
                        <h4>Total Vectors</h4>
                        <div class="value" id="total-vectors">0</div>
                    </div>
                </div>

                <div class="control-grid">
                    <div class="control-panel">
                        <h3>Search Interface</h3>
                        <div class="form-group">
                            <label>Search Query</label>
                            <input type="text" id="vector-search" placeholder="Enter search query...">
                        </div>
                        <button class="btn btn-primary" onclick="searchVectors()">Search</button>
                    </div>
                </div>

                <div class="log-container" id="vector-log">
                    <div class="log-entry info">[INFO] Vector Store ready</div>
                </div>
            </div>

            <!-- Export Section -->
            <div id="export" class="section">
                <h2>Distribution Package Creation</h2>

                <!-- Version Status -->
                <div class="status-card">
                    <h4>Current Version</h4>
                    <div class="value" id="current-version">None</div>
                </div>
<<<<<<< HEAD

                <!-- Staging Area -->
                <div class="control-panel">
                    <h3>Package Staging</h3>
                    <div id="staging-files">
                        <!-- List of files to be included -->
                    </div>
                    <button class="btn btn-primary" onclick="addFileToStaging()">Add File</button>
                    <button class="btn btn-warning" onclick="clearStaging()">Clear Staging</button>
                </div>

                <!-- Export Controls -->
                <div class="control-panel">
                    <h3>Create Distribution Package</h3>
                    <div class="form-group">
                        <label>Private Key</label>
                        <textarea id="private-key" rows="4" placeholder="-----BEGIN PRIVATE KEY-----"></textarea>
                    </div>
                    <div class="form-group">
                        <label>Public Key</label>
                        <textarea id="public-key" rows="4" placeholder="-----BEGIN PUBLIC KEY-----"></textarea>
                    </div>
                    <div class="form-group">
                        <label>Package Type</label>
                        <select id="export-type">
                            <option value="v001">V001 - Genesis Package (Complete Platform)</option>
                            <option value="update">Update Package (Incremental)</option>
                            <option value="full_v2">Full Release (v2+ History)</option>
                        </select>
                    </div>
                    <div class="form-group">
                        <label><input type="checkbox" id="full-v2"> Include history since v2</label>
                    </div>
=======

                <!-- Staging Area -->
                <div class="control-panel">
                    <h3>Package Staging</h3>
                    <div id="staging-files">
                        <!-- List of files to be included -->
                    </div>
                    <button class="btn btn-primary" onclick="addFileToStaging()">Add File</button>
                    <button class="btn btn-warning" onclick="clearStaging()">Clear Staging</button>
                </div>

                <!-- Export Controls -->
                <div class="control-panel">
                    <h3>Create Distribution Package</h3>
                    <select id="export-type">
                        <option value="v001">V001 - Genesis Package (Complete Platform)</option>
                        <option value="update">Update Package (Incremental)</option>
                    </select>
>>>>>>> 27def6ea
                    <button class="btn btn-success" onclick="createPackage()">Create Package</button>
                </div>

                <!-- Export Log -->
                <div class="log-container" id="export-log">
                    <div class="log-entry info">[INFO] Export system ready</div>
                </div>
            </div>
        </div>
    </div>

    <script>
        // API configuration
        const API_BASE = window.location.origin + '/api';
        
        // State
        let taskInterval = null;
        let statusInterval = null;

        // Initialize
        document.addEventListener('DOMContentLoaded', function() {
            console.log('Dashboard initializing...');
            refreshStatus();
            startStatusPolling();
            loadTemplates().catch(err => console.error('Initial template load failed:', err));
            loadSources();
            loadLLMModels();
            loadLLMProvider();
            loadPublicKey();

            const targetSelect = document.getElementById('analysis-target');
            if (targetSelect) {
                targetSelect.addEventListener('change', function() {
                    const dateGroup = document.getElementById('date-range-group');
                    if (this.value === 'all') {
                        dateGroup.style.display = 'block';
                    } else {
                        dateGroup.style.display = 'none';
                    }
                });
                targetSelect.dispatchEvent(new Event('change'));
            }
        });

        // Navigation
        function showSection(sectionId) {
            document.querySelectorAll('.section').forEach(section => {
                section.classList.remove('active');
            });
            
            document.querySelectorAll('.nav-item').forEach(item => {
                item.classList.remove('active');
            });
            
            document.getElementById(sectionId).classList.add('active');
            event.target.classList.add('active');

            // Auto-refresh sections when opened
            if (sectionId === 'analysis') {
                refreshReviewQueue();
                loadTemplates();
            } else if (sectionId === 'collector') {
                loadSources();
            } else if (sectionId === 'export') {
                loadExportStatus();
                loadStaging();
            }
        }

        // API calls
        async function apiCall(endpoint, options = {}) {
            try {
                const response = await fetch(`${API_BASE}${endpoint}`, {
                    headers: {
                        'Content-Type': 'application/json',
                    },
                    ...options
                });
                
                if (!response.ok) {
                    throw new Error(`API Error: ${response.status}`);
                }
                
                return await response.json();
            } catch (error) {
                console.error('API call failed:', error);
                throw error;
            }
        }

        // Status updates
        async function refreshStatus() {
            try {
                const status = await apiCall('/status');
                
                // Update UI - check each element exists before setting
                const updateElement = (id, value) => {
                    const elem = document.getElementById(id);
                    if (elem) elem.textContent = value;
                };
                
                updateElement('total-documents', status.total_documents || 0);
                updateElement('pending-analysis', status.pending_analysis || 0);
                updateElement('analyzed-documents', status.analyzed_documents || 0);
                updateElement('kg-nodes', status.graph_nodes || 0);
                updateElement('kg-edges', status.graph_edges || 0);
                updateElement('total-vectors', status.vector_count || 0);
                updateElement('pending-review', status.pending_review || 0);
                updateElement('review-queue-count', status.pending_review || 0);
                updateElement('pending-analysis-2', status.pending_analysis || 0);
                
                // Update review badge
                const reviewCount = status.pending_review || 0;
                const badge = document.getElementById('review-count');
                if (badge) {
                    if (reviewCount > 0) {
                        badge.textContent = reviewCount;
                        badge.style.display = 'flex';
                    } else {
                        badge.style.display = 'none';
                    }
                }
                
                // LLM status
                const llmConnected = status.system?.llm_connected;
                const llmStatusElem = document.getElementById('llm-status');
                if (llmStatusElem) {
                    llmStatusElem.textContent = llmConnected ? 'Connected' : 'Offline';
                    llmStatusElem.style.color = llmConnected ? '#68d391' : '#fc8181';
                }
                
                // Task status
                const collectionStatusElem = document.getElementById('collection-status');
                if (collectionStatusElem) {
                    if (status.task_status?.running) {
                        collectionStatusElem.textContent = 'Running';
                        collectionStatusElem.parentElement.classList.add('pulsing');
                        startTaskPolling();
                    } else {
                        collectionStatusElem.textContent = 'Idle';
                        collectionStatusElem.parentElement.classList.remove('pulsing');
                    }
                }
                
            } catch (error) {
                logMessage('task-log', 'error', `Failed to refresh status: ${error.message}`);
            }
        }

        function startStatusPolling() {
            statusInterval = setInterval(refreshStatus, 5000);
        }

        // Task monitoring
        async function updateTaskStatus() {
            try {
                const taskStatus = await apiCall('/task-status');
                
                // Update progress bar
                const progress = data.progress || 0;
                document.getElementById('task-progress').style.width = progress + '%';
                if (data.task === 'analysis') {
                    document.getElementById('analysis-progress').style.width = progress + '%';
                }
                
                // Update logs
                if (taskStatus.messages && taskStatus.messages.length > 0) {
                    const logContainer = document.getElementById('task-log');
                    const analyzerContainer = document.getElementById('analyzer-log');
                    logContainer.innerHTML = '';
                    if (taskStatus.task === 'analysis') {
                        analyzerContainer.innerHTML = '';
                    }

                    taskStatus.messages.forEach(msg => {
                        const entry = document.createElement('div');
                        entry.className = `log-entry ${msg.level}`;
                        entry.textContent = `[${msg.time}] ${msg.message}`;
                        logContainer.appendChild(entry);
                        if (taskStatus.task === 'analysis') {
                            const clone = entry.cloneNode(true);
                            analyzerContainer.appendChild(clone);
                        }
                    });

                    logContainer.scrollTop = logContainer.scrollHeight;
                    if (taskStatus.task === 'analysis') {
                        analyzerContainer.scrollTop = analyzerContainer.scrollHeight;
                    }
                }
                
                // Stop polling if task is done
                if (!taskStatus.running && taskInterval) {
                    clearInterval(taskInterval);
                    taskInterval = null;
                    refreshStatus();
                    if (taskStatus.task === 'analysis') {
                        refreshReviewQueue();
                    }
                }
                
            } catch (error) {
                console.error('Failed to update task status:', error);
            }
        }

        function startTaskPolling() {
            if (!taskInterval) {
                updateTaskStatus();
                taskInterval = setInterval(updateTaskStatus, 1000);
            }
        }

        // Collection functions
        async function startCollection() {
            const mode = document.getElementById('collection-mode').value;
            
            try {
                await apiCall('/collect', {
                    method: 'POST',
                    body: JSON.stringify({ mode })
                });
                
                logMessage('task-log', 'info', 'Collection started');
                startTaskPolling();
                
            } catch (error) {
                logMessage('task-log', 'error', `Failed to start collection: ${error.message}`);
            }
        }

        async function stopCollection() {
            try {
                await apiCall('/collect/stop', { method: 'POST' });
                logMessage('task-log', 'info', 'Collection stop requested');
            } catch (error) {
                logMessage('task-log', 'error', `Failed to stop collection: ${error.message}`);
            }
        }

        // Analysis functions
        async function startAnalysis() {
            const maxArticles = parseInt(document.getElementById('max-analyze').value);
            const target = document.getElementById('analysis-target').value;
            const sinceDateElem = document.getElementById('since-date');
            const sinceDate = (target === 'all' && sinceDateElem) ? sinceDateElem.value : null;

            const selected = document.querySelectorAll('.template-checkbox:checked');
            const templates = Array.from(selected).map(cb => cb.value);

            if (templates.length === 0) {
                alert('Please select at least one template');
                return;
            }

            try {
                await apiCall('/analyze', {
                    method: 'POST',
                    body: JSON.stringify({
                        max_articles: maxArticles,
                        templates: templates,
                        target: target,
                        since_date: sinceDate
                    })
                });

                logMessage('analyzer-log', 'info', `Analysis started (${templates.length} templates, target: ${target})`);
                startTaskPolling();

            } catch (error) {
                logMessage('analyzer-log', 'error', `Failed to start analysis: ${error.message}`);
            }
        }

        // Template functions
        async function loadTemplates() {
            try {
                const templatesData = await apiCall('/templates');
                const templates = [
                    ...(templatesData.approved || []),
                    ...(templatesData.unapproved || [])
                ];
                
                // Update template selectors
                const selectors = [
                    'analysis-template',
                    'validate-template-select',
                    'test-template-select'
                ];
                
                selectors.forEach(id => {
                    const select = document.getElementById(id);
                    if (select) {
                        select.innerHTML = '';
                        templates.forEach(template => {
                            const option = document.createElement('option');
                            option.value = template.filename;
                            option.textContent = `${template.name} (${template.status})`;
                            select.appendChild(option);
                        });
                    }
                });

                // Populate template checkboxes
                const approvedDiv = document.getElementById('approved-templates');
                const unapprovedDiv = document.getElementById('unapproved-templates');
                if (approvedDiv) approvedDiv.innerHTML = '';
                if (unapprovedDiv) unapprovedDiv.innerHTML = '';

                (templatesData.approved || []).forEach(t => {
                    if (approvedDiv) {
                        const label = document.createElement('label');
                        label.style.display = 'block';
                        const cb = document.createElement('input');
                        cb.type = 'checkbox';
                        cb.className = 'template-checkbox';
                        cb.value = t.filename;
                        label.appendChild(cb);
                        label.appendChild(document.createTextNode(' ' + t.name));
                        approvedDiv.appendChild(label);
                    }
                });

                (templatesData.unapproved || []).forEach(t => {
                    if (unapprovedDiv) {
                        const label = document.createElement('label');
                        label.style.display = 'block';
                        const cb = document.createElement('input');
                        cb.type = 'checkbox';
                        cb.className = 'template-checkbox';
                        cb.value = t.filename;
                        label.appendChild(cb);
                        label.appendChild(document.createTextNode(' ' + t.name));
                        unapprovedDiv.appendChild(label);
                    }
                });
                
                // Update templates list
                const list = document.getElementById('templates-list');
                list.innerHTML = '';
                
                templates.forEach(template => {
                    const item = document.createElement('div');
                    item.className = 'template-item';
                    item.style.marginBottom = '1rem';
                    item.innerHTML = `
                        <div class="template-badge ${template.status.toLowerCase()}">${template.status}</div>
                        <strong>${template.filename}</strong>
                        <p>${template.description || 'No description'}</p>
                        <small>Version: ${template.version || 'N/A'} | Rounds: ${template.rounds}</small>
                    `;
                    list.appendChild(item);
                });
                
            } catch (error) {
                logMessage('task-log', 'error', `Failed to load templates: ${error.message}`);
            }
        }

        async function refreshTemplates() {
            await loadTemplates();
            logMessage('task-log', 'success', 'Templates refreshed');
        }

        async function validateSelectedTemplates() {
            const selected = document.querySelectorAll('.template-checkbox:checked');
            if (selected.length === 0) {
                alert('Please select at least one template');
                return;
            }

            for (const cb of selected) {
                try {
                    const result = await apiCall('/validate-template', {
                        method: 'POST',
                        body: JSON.stringify({ template: cb.value })
                    });
                    logMessage('analyzer-log', result.valid ? 'success' : 'warning', `${cb.value}: ${result.valid ? 'Valid' : 'Issues found'}`);
                } catch (error) {
                    logMessage('analyzer-log', 'error', `Validation failed for ${cb.value}: ${error.message}`);
                }
            }
        }

        async function validateTemplate() {
            const template = document.getElementById('validate-template-select').value;
            const resultsDiv = document.getElementById('validation-results');
            
            try {
                const result = await apiCall('/validate-template', {
                    method: 'POST',
                    body: JSON.stringify({ template })
                });
                
                resultsDiv.innerHTML = `
                    <h4>Validation Results</h4>
                    <p><strong>Valid:</strong> ${result.valid ? '✅ Yes' : '❌ No'}</p>
                    ${result.issues.length > 0 ? `
                        <p><strong>Issues:</strong></p>
                        <ul>
                            ${result.issues.map(issue => `<li>${issue}</li>`).join('')}
                        </ul>
                    ` : '<p>No issues found!</p>'}
                `;
                
            } catch (error) {
                resultsDiv.innerHTML = `<p class="error">Validation failed: ${error.message}</p>`;
            }
        }

        async function testTemplate() {
            const template = document.getElementById('test-template-select').value;
            const url = document.getElementById('test-article-url').value;
            const content = document.getElementById('test-article-content').value;
            const resultsDiv = document.getElementById('test-results');
            
            if (!url && !content) {
                alert('Please provide either a URL or article content');
                return;
            }
            
            resultsDiv.innerHTML = '<p>Running template test...</p>';
            
            try {
                const result = await apiCall('/template/test', {
                    method: 'POST',
                    body: JSON.stringify({
                        template,
                        article_url: url,
                        article_content: content
                    })
                });
                
                // Display results
                resultsDiv.innerHTML = '<h4>Test Results</h4>';
                
                // Show rounds
                if (result.rounds) {
                    Object.entries(result.rounds).forEach(([roundName, roundData]) => {
                        const roundDiv = document.createElement('div');
                        roundDiv.className = 'round-result';
                        
                        // Try to parse JSON from response
                        let jsonValid = false;
                        let jsonData = null;
                        
                        try {
                            // Extract JSON from response
                            const response = roundData.response || '';
                            const jsonMatch = response.match(/(\[[\s\S]*\]|\{[\s\S]*\})/);
                            if (jsonMatch) {
                                jsonData = JSON.parse(jsonMatch[0]);
                                jsonValid = true;
                            }
                        } catch (e) {
                            // JSON parsing failed
                        }
                        
                        roundDiv.innerHTML = `
                            <div class="round-header">
                                <span class="round-name">${roundName}</span>
                                <span class="validation-icon ${jsonValid ? 'valid' : 'invalid'}">
                                    ${jsonValid ? '✅' : '❌'}
                                </span>
                            </div>
                            <div class="json-viewer ${jsonValid ? 'json-valid' : 'json-invalid'}">
                                ${jsonValid 
                                    ? `<pre>${JSON.stringify(jsonData, null, 2)}</pre>`
                                    : `<p>Invalid JSON output</p><pre>${roundData.response?.substring(0, 500)}...</pre>`
                                }
                            </div>
                        `;
                        
                        resultsDiv.appendChild(roundDiv);
                    });
                }
                
                // Show validation status
                if (result.validation) {
                    const valDiv = document.createElement('div');
                    valDiv.innerHTML = `
                        <h4>Validation Status</h4>
                        <p><strong>Status:</strong> <span class="status-badge ${result.validation.status.toLowerCase()}">${result.validation.status}</span></p>
                        <p><strong>Reason:</strong> ${result.validation.reason}</p>
                    `;
                    resultsDiv.appendChild(valDiv);
                }
                
            } catch (error) {
                resultsDiv.innerHTML = `<p class="error">Test failed: ${error.message}</p>`;
            }
        }


        async function viewFullAnalysis(id) {
            try {
                const analysis = await apiCall(`/analysis/${id}`);
                
                // Create a new window/modal to show full analysis
                const modal = window.open('', 'Analysis', 'width=800,height=600');
                modal.document.write(`
                    <html>
                    <head>
                        <title>Analysis: ${analysis.article?.title || 'Unknown'}</title>
                        <style>
                            body { font-family: Arial, sans-serif; padding: 20px; }
                            pre { background: #f5f5f5; padding: 10px; overflow: auto; }
                            h3 { color: #333; margin-top: 20px; }
                        </style>
                    </head>
                    <body>
                        <h1>${analysis.article?.title || 'Analysis Result'}</h1>
                        <p><strong>Source:</strong> ${analysis.article?.source || 'Unknown'}</p>
                        <p><strong>Template:</strong> ${analysis.template_info?.name || 'Unknown'}</p>
                        <p><strong>Timestamp:</strong> ${analysis.timestamp}</p>
                        
                        <h3>Validation</h3>
                        <pre>${JSON.stringify(analysis.validation, null, 2)}</pre>
                        
                        <h3>Analysis Results</h3>
                        ${Object.entries(analysis.rounds || {}).map(([name, data]) => `
                            <h4>${name}</h4>
                            <pre>${JSON.stringify(data.processed_data || data.response, null, 2)}</pre>
                        `).join('')}

                        <h3>Prompt & Responses</h3>
                        ${(analysis.prompt_chain || []).map(p => `
                            <h4>Round ${p.round}: ${p.name}</h4>
                            <pre><strong>Prompt:</strong>\n${p.prompt}</pre>
                            <pre><strong>Response:</strong>\n${p.response}</pre>
                        `).join('')}

                        <h3>Knowledge Graph Payload</h3>
                        <pre>${JSON.stringify(analysis.kg_payload, null, 2)}</pre>
                    </body>
                    </html>
                `);
                
            } catch (error) {
                alert(`Failed to load analysis: ${error.message}`);
            }
        }

        // Review Queue functions
        async function refreshReviewQueue() {
            try {
                const queue = await apiCall('/review-queue');
                const container = document.getElementById('review-queue-container');
                const templateList = document.getElementById('review-template-list');
                if (templateList) templateList.innerHTML = '';

                if (queue.length === 0) {
                    container.innerHTML = `
                        <div class="empty-state">
                            <h3>No items in review queue</h3>
                            <p>Run analysis with a TESTING template to generate items for review</p>
                        </div>
                    `;
                    return;
                }

                // Populate template checkboxes from queue
                const templateSet = new Set(queue.map(q => q.template_name));
                templateSet.forEach(name => {
                    if (!templateList) return;
                    const label = document.createElement('label');
                    label.style.marginRight = '0.5rem';
                    const cb = document.createElement('input');
                    cb.type = 'checkbox';
                    cb.className = 'review-template';
                    cb.value = name;
                    label.appendChild(cb);
                    label.appendChild(document.createTextNode(' ' + name));
                    templateList.appendChild(label);
                });

                container.innerHTML = '';
                queue.forEach((item, index) => {
                    const reviewItem = createReviewItem(item, index);
                    container.appendChild(reviewItem);
                });
                
            } catch (error) {
                logMessage('task-log', 'error', `Failed to refresh review queue: ${error.message}`);
            }
        }

        function createReviewItem(item, index) {
            const div = document.createElement('div');
            div.className = 'analysis-item';
            div.innerHTML = `
                <div class="analysis-header">
                    <input type="checkbox" class="review-select" data-id="${item.id}" style="margin-right:0.5rem;">
                    <div>
                        <strong>${item.article.title}</strong>
                        <div style="margin-top: 0.5rem;">
                            <span class="template-badge ${item.template_status.toLowerCase()}">${item.template_name}</span>
                            <span class="status-badge ${item.validation_status.toLowerCase()}">${item.validation_status}</span>
                        </div>
                    </div>
                    <div>
                        <small>${item.article.source} • ${new Date(item.timestamp).toLocaleString()}</small>
                    </div>
                </div>
                <div class="analysis-details">
                    <p><strong>Validation Reason:</strong> ${item.validation_reason}</p>
                    <p><strong>Manipulation Score:</strong> ${item.manipulation_score || 'N/A'}/10</p>
                    <p><strong>Concern Level:</strong> ${item.concern_level || 'N/A'}</p>
                    <div style="margin-top: 1rem;">
                        <button class="btn btn-primary btn-small" onclick="viewFullAnalysis('${item.id}')">View Full</button>
                    </div>
                </div>
            `;
            return div;
        }

        async function approveTemplate(templateName) {
            // Find the template filename from the loaded templates
            try {
                const templates = await apiCall('/templates');
                const allTemplates = [...(templates.approved || []), ...(templates.unapproved || [])];
                const template = allTemplates.find(t => t.name === templateName);
                
                if (!template) {
                    alert('Template not found');
                    return;
                }
                
                await apiCall('/template/approve', {
                    method: 'POST',
                    body: JSON.stringify({ template: template.filename })
                });
                
                logMessage('task-log', 'success', `Template approved: ${templateName}`);
                await loadTemplates(); // Reload templates
                await refreshReviewQueue(); // Refresh review queue

            } catch (error) {
                logMessage('task-log', 'error', `Failed to approve template: ${error.message}`);
            }
        }

        async function rejectTemplate(templateName) {
            try {
                const templates = await apiCall('/templates');
                const allTemplates = [...(templates.approved || []), ...(templates.unapproved || [])];
                const template = allTemplates.find(t => t.name === templateName);

                if (!template) {
                    alert('Template not found');
                    return;
                }

                await apiCall('/template/reject', {
                    method: 'POST',
                    body: JSON.stringify({ template: template.filename })
                });

                logMessage('task-log', 'warning', `Template rejected: ${templateName}`);
                await loadTemplates();
                await refreshReviewQueue();

            } catch (error) {
                logMessage('task-log', 'error', `Failed to reject template: ${error.message}`);
            }
        }

        async function approveAnalysis(id) {
            try {
                await apiCall('/review-queue/approve', {
                    method: 'POST',
                    body: JSON.stringify({ analysis_id: id })
                });
                
                logMessage('task-log', 'success', `Approved analysis: ${id}`);
                refreshReviewQueue();
                refreshStatus();
                
            } catch (error) {
                logMessage('task-log', 'error', `Failed to approve: ${error.message}`);
            }
        }

        async function rejectAnalysis(id) {
            try {
                await apiCall('/review-queue/reject', {
                    method: 'POST',
                    body: JSON.stringify({ analysis_id: id })
                });
                
                logMessage('task-log', 'warning', `Rejected analysis: ${id}`);
                refreshReviewQueue();
                refreshStatus();
                
            } catch (error) {
                logMessage('task-log', 'error', `Failed to reject: ${error.message}`);
            }
        }


        async function approveSelectedTemplates() {
            const selected = document.querySelectorAll('.review-template:checked');
            if (selected.length === 0) {
                alert('Please select at least one template');
                return;
            }
            for (const cb of selected) {
                await approveTemplate(cb.value);
            }
            await refreshReviewQueue();
            await loadTemplates();
            refreshStatus();
        }

        async function rejectSelectedTemplates() {
            const selected = document.querySelectorAll('.review-template:checked');
            if (selected.length === 0) {
                alert('Please select at least one template');
                return;
            }
            for (const cb of selected) {
                await rejectTemplate(cb.value);
            }
            await refreshReviewQueue();
            await loadTemplates();
            refreshStatus();
        }

        // LLM functions
        async function saveAPIKey() {
            const key = document.getElementById('anthropic-key').value.trim();
            if (!key) return;
            try {
                await apiCall('/config', {
                    method: 'POST',
                    body: JSON.stringify({ llm_provider: { type: 'anthropic', model: 'claude-3-haiku-20240307', api_key: key } })
                });
                logMessage('task-log', 'success', 'API key saved');
            } catch (error) {
                logMessage('task-log', 'error', `Failed to save key: ${error.message}`);
            }
        }

        async function loadLLMProvider() {
            try {
                const cfg = await apiCall('/config');
                const provider = cfg.llm_provider?.type || 'lm_studio';
                document.getElementById('llm-provider').value = provider;
            } catch (error) {
                logMessage('task-log', 'error', `Failed to load provider: ${error.message}`);
            }
        }

        async function saveLLMProvider() {
            const provider = document.getElementById('llm-provider').value;
            try {
                await apiCall('/config', {
                    method: 'POST',
                    body: JSON.stringify({ llm_provider: { type: provider } })
                });
                logMessage('task-log', 'success', `Provider set to ${provider}`);
                loadLLMModels();
            } catch (error) {
                logMessage('task-log', 'error', `Failed to set provider: ${error.message}`);
            }
        }

        async function loadLLMModels() {
            try {
                const models = await apiCall('/llm-models');
                const select = document.getElementById('llm-model');
                select.innerHTML = '';
                models.forEach(m => {
                    const opt = document.createElement('option');
                    opt.value = m;
                    opt.textContent = m;
                    select.appendChild(opt);
                });

                const cfg = await apiCall('/config');
                const current = cfg.llm_provider?.model;
                if (current) select.value = current;
            } catch (error) {
                logMessage('task-log', 'error', `Failed to load models: ${error.message}`);
            }
        }

        async function saveLLMModel() {
            const model = document.getElementById('llm-model').value;
            try {
                await apiCall('/config', {
                    method: 'POST',
                    body: JSON.stringify({ llm_provider: { model } })
                });
                logMessage('task-log', 'success', `Model set to ${model}`);
            } catch (error) {
                logMessage('task-log', 'error', `Failed to set model: ${error.message}`);
            }
        }

        async function loadPublicKey() {
            try {
                const result = await apiCall('/public-key');
                document.getElementById('public-key').value = result.public_key || '';
            } catch (error) {
                logMessage('export-log', 'error', `Failed to load key: ${error.message}`);
            }
        }

        async function loadSources() {
            try {
                const sources = await apiCall('/sources');
                const container = document.getElementById('sources-list');
                container.innerHTML = '';
                sources.forEach(src => {
                    const div = document.createElement('div');
                    div.className = 'form-group';
                    div.textContent = `${src.name} (limit: ${src.limit || 50})`;
                    container.appendChild(div);
                });
                const cfg = await apiCall('/config');
                document.getElementById('global-limit').value = cfg.content_collection?.article_limit || 50;
            } catch (error) {
                logMessage('task-log', 'error', `Failed to load sources: ${error.message}`);
            }
        }

        async function setGlobalLimit() {
            const limit = document.getElementById('global-limit').value;
            if (!limit) return;
            try {
                await apiCall('/sources/set-limit', {
                    method: 'POST',
                    body: JSON.stringify({ limit: parseInt(limit) })
                });
                logMessage('task-log', 'success', `Set article limit to ${limit}`);
                loadSources();
            } catch (error) {
                logMessage('task-log', 'error', `Failed to set limit: ${error.message}`);
            }
        }

        // Knowledge Graph functions
        async function buildKnowledgeGraph() {
            try {
                await apiCall('/build-kg', { method: 'POST' });
                logMessage('kg-log', 'info', 'Building knowledge graph');
                startTaskPolling();
            } catch (error) {
                logMessage('kg-log', 'error', `Failed to build graph: ${error.message}`);
            }
        }

        async function syncVectors() {
            try {
                await apiCall('/sync-vectors', { method: 'POST' });
                logMessage('vector-log', 'info', 'Synchronizing vectors');
                startTaskPolling();
            } catch (error) {
                logMessage('vector-log', 'error', `Failed to sync vectors: ${error.message}`);
            }
        }

        // Full pipeline
        async function runFullPipeline() {
            try {
                await apiCall('/pipeline', { method: 'POST' });
                logMessage('task-log', 'info', 'Full pipeline started');
                startTaskPolling();
            } catch (error) {
                logMessage('task-log', 'error', `Failed to start pipeline: ${error.message}`);
            }
        }

        // LLM test
        async function testLLMConnection() {
            try {
                const result = await apiCall('/test-llm', { method: 'POST' });
                logMessage('task-log', 'success', `LLM test: ${result.response || 'Connected'}`);
            } catch (error) {
                logMessage('task-log', 'error', `LLM test failed: ${error.message}`);
            }
        }

        // Vector search
        async function searchVectors() {
            const query = document.getElementById('vector-search').value;
            
            if (!query) {
                alert('Please enter a search query');
                return;
            }
            
            try {
                const results = await apiCall('/search', {
                    method: 'POST',
                    body: JSON.stringify({ query, limit: 10 })
                });
                
                logMessage('vector-log', 'success', `Found ${results.length} results`);
                
                // Display results
                results.forEach(result => {
                    logMessage('vector-log', 'info', `${result.name} (score: ${result.score.toFixed(3)})`);
                });
                
            } catch (error) {
                logMessage('vector-log', 'error', `Search failed: ${error.message}`);
            }
        }

        async function savePublicKey() {
            const key = document.getElementById('public-key').value;
            try {
                await apiCall('/public-key', {
                    method: 'POST',
                    body: JSON.stringify({ public_key: key })
                });
                logMessage('export-log', 'success', 'Public key saved');
            } catch (error) {
                logMessage('export-log', 'error', `Failed to save key: ${error.message}`);
            }
        }

        async function exportPackage() {
            const filename = document.getElementById('export-filename').value.trim();
            try {
                const result = await apiCall('/export', {
                    method: 'POST',
                    body: JSON.stringify({ filename })
                });
                logMessage('export-log', 'success', `Exported: ${result.path}`);
            } catch (error) {
                logMessage('export-log', 'error', `Export failed: ${error.message}`);
            }
        }

        async function loadExportStatus() {
            try {
                const status = await apiCall('/export/status');
                document.getElementById('current-version').textContent = status.current_version || 'None';
            } catch (error) {
                logMessage('export-log', 'error', `Status error: ${error.message}`);
            }
        }

        async function loadStaging() {
            try {
                const data = await apiCall('/export/staging');
                const container = document.getElementById('staging-files');
                container.innerHTML = '';
                (data.files || []).forEach(file => {
                    const div = document.createElement('div');
                    div.textContent = file;
                    container.appendChild(div);
                });
            } catch (error) {
                logMessage('export-log', 'error', `Load staging failed: ${error.message}`);
            }
        }

        async function addFileToStaging() {
            const file = prompt('Enter file path to stage:');
            if (!file) return;
            try {
                await apiCall('/export/staging/add', {
                    method: 'POST',
                    body: JSON.stringify({ file })
                });
                loadStaging();
            } catch (error) {
                logMessage('export-log', 'error', `Add file failed: ${error.message}`);
            }
        }

        async function clearStaging() {
            try {
                await apiCall('/export/staging/remove', { method: 'POST', body: JSON.stringify({ clear: true }) });
                loadStaging();
            } catch (error) {
                logMessage('export-log', 'error', `Clear staging failed: ${error.message}`);
            }
        }

        async function createPackage() {
            const type = document.getElementById('export-type').value;
<<<<<<< HEAD
            const privateKey = document.getElementById('private-key').value.trim();
            const publicKey = document.getElementById('public-key').value.trim();
            const fullV2 = document.getElementById('full-v2').checked;
            try {
                const result = await apiCall('/export/create', {
                    method: 'POST',
                    body: JSON.stringify({ type, private_key: privateKey, public_key: publicKey, full_since_v2: fullV2 })
=======
            try {
                const result = await apiCall('/export/create', {
                    method: 'POST',
                    body: JSON.stringify({ type })
>>>>>>> 27def6ea
                });
                logMessage('export-log', 'success', `Package created: ${result.path || ''}`);
            } catch (error) {
                logMessage('export-log', 'error', `Package creation failed: ${error.message}`);
            }
        }

        // Utility functions
        function logMessage(containerId, level, message) {
            const container = document.getElementById(containerId);
            const timestamp = new Date().toLocaleTimeString();
            const entry = document.createElement('div');
            entry.className = `log-entry ${level}`;
            entry.textContent = `[${timestamp}] ${message}`;
            
            container.appendChild(entry);
            container.scrollTop = container.scrollHeight;
            
            // Keep only last 50 entries
            while (container.children.length > 50) {
                container.removeChild(container.firstChild);
            }
        }

        // Cleanup on page unload
        window.addEventListener('beforeunload', () => {
            if (statusInterval) clearInterval(statusInterval);
            if (taskInterval) clearInterval(taskInterval);
        });
    </script>
</body>
</html><|MERGE_RESOLUTION|>--- conflicted
+++ resolved
@@ -716,7 +716,7 @@
                     <h4>Current Version</h4>
                     <div class="value" id="current-version">None</div>
                 </div>
-<<<<<<< HEAD
+
 
                 <!-- Staging Area -->
                 <div class="control-panel">
@@ -750,7 +750,7 @@
                     <div class="form-group">
                         <label><input type="checkbox" id="full-v2"> Include history since v2</label>
                     </div>
-=======
+
 
                 <!-- Staging Area -->
                 <div class="control-panel">
@@ -769,7 +769,7 @@
                         <option value="v001">V001 - Genesis Package (Complete Platform)</option>
                         <option value="update">Update Package (Incremental)</option>
                     </select>
->>>>>>> 27def6ea
+
                     <button class="btn btn-success" onclick="createPackage()">Create Package</button>
                 </div>
 
@@ -1756,7 +1756,7 @@
 
         async function createPackage() {
             const type = document.getElementById('export-type').value;
-<<<<<<< HEAD
+
             const privateKey = document.getElementById('private-key').value.trim();
             const publicKey = document.getElementById('public-key').value.trim();
             const fullV2 = document.getElementById('full-v2').checked;
@@ -1764,12 +1764,12 @@
                 const result = await apiCall('/export/create', {
                     method: 'POST',
                     body: JSON.stringify({ type, private_key: privateKey, public_key: publicKey, full_since_v2: fullV2 })
-=======
+
             try {
                 const result = await apiCall('/export/create', {
                     method: 'POST',
                     body: JSON.stringify({ type })
->>>>>>> 27def6ea
+
                 });
                 logMessage('export-log', 'success', `Package created: ${result.path || ''}`);
             } catch (error) {

#!/usr/bin/env python3
"""
Night_watcher Content Collector
Gathers political content from RSS feeds with improved content extraction.
"""

import time
import logging
import hashlib
import re
import random
import json
from datetime import datetime
from typing import Dict, Any, List, Optional, Tuple
from urllib.parse import urlparse
import concurrent.futures
import traceback

import requests
import feedparser
from bs4 import BeautifulSoup

# Import newspaper3k (the standard version)
try:
    from newspaper import Article, Config
<<<<<<< HEAD

    NEWSPAPER_AVAILABLE = True
except ImportError:
    NEWSPAPER_AVAILABLE = False
    logging.error("newspaper3k not installed. Run: pip install newspaper3k")

# Try to import trafilatura as a fallback
try:
    import trafilatura

    TRAFILATURA_AVAILABLE = True
except ImportError:
=======
    NEWSPAPER_AVAILABLE = True
except ImportError:
    NEWSPAPER_AVAILABLE = False
    logging.error("newspaper3k not installed. Run: pip install newspaper3k")

# Try to import trafilatura as a fallback
try:
    import trafilatura
    TRAFILATURA_AVAILABLE = True
except ImportError:
>>>>>>> 218657a9
    TRAFILATURA_AVAILABLE = False
    logging.warning("trafilatura not installed. Install with: pip install trafilatura")

# Try to import cloudscraper for Cloudflare bypass
try:
    import cloudscraper

    CLOUDSCRAPER_AVAILABLE = True
except ImportError:
    CLOUDSCRAPER_AVAILABLE = False
    logging.warning(
        "cloudscraper not installed. Cloudflare bypass not available. Install with: pip install cloudscraper")

logger = logging.getLogger(__name__)


class ContentCollector:
    """
    Collector for gathering political content from RSS feeds with efficient content extraction.
    """

    def __init__(self, config: Dict[str, Any], document_repository=None):
        """
        Initialize with configuration and optional document repository.
        """
        self.config = config
        self.document_repository = document_repository

        # Extract configuration
        cc = config.get("content_collection", {})
        self.article_limit = cc.get("article_limit", 5)
        self.sources = cc.get("sources", [])
        self.max_workers = cc.get("max_workers", 5)
        self.request_timeout = cc.get("request_timeout", 30)
        self.retry_count = cc.get("retry_count", 2)
        self.bypass_cloudflare = cc.get("bypass_cloudflare", True) and CLOUDSCRAPER_AVAILABLE
        self.delay_between_requests = cc.get("delay_between_requests", 2.0)
<<<<<<< HEAD

=======
        
>>>>>>> 218657a9
        # Political/governmental keywords for filtering
        self.govt_keywords = set(kw.lower() for kw in cc.get("govt_keywords", [
            # Executive branch
            "executive order", "administration", "white house", "president", "presidential",
            "cabinet", "secretary", "department of", "federal agency", "oval office",
            "executive action", "executive branch", "commander in chief", "veto",

            # Legislative branch
            "congress", "congressional", "senate", "senator", "house of representatives",
            "representative", "legislation", "bill", "law", "act", "resolution",
            "committee", "subcommittee", "speaker of the house", "majority leader",
            "minority leader", "filibuster", "caucus", "legislative", "lawmaker",

            # Judicial branch
            "supreme court", "federal court", "appeals court", "district court",
            "judge", "justice", "judicial", "ruling", "decision", "opinion",
            "constitutional", "unconstitutional", "precedent", "litigation",

            # Elections and democracy
            "election", "campaign", "candidate", "voter", "voting", "ballot",
            "primary", "caucus", "electoral", "democracy", "democratic", "republic",
            "poll", "polling", "constituency", "redistricting", "gerrymandering",

            # Policy and governance
            "policy", "regulation", "regulatory", "federal", "government", "governance",
            "politics", "political", "partisan", "bipartisan", "nonpartisan",
            "public policy", "domestic policy", "foreign policy", "national security",

            # Specific agencies and departments
            "state department", "defense department", "pentagon", "justice department",
            "treasury", "homeland security", "education department", "energy department",
            "fbi", "cia", "nsa", "dhs", "doj", "epa", "fda", "cdc", "fcc",

            # Political parties and movements
            "republican", "democrat", "democratic", "gop", "conservative", "liberal",
            "progressive", "libertarian", "independent", "tea party", "maga",

            # Key political figures (titles)
            "governor", "mayor", "attorney general", "chief justice", "ambassador",
            "diplomat", "lobbyist", "spokesman", "spokeswoman", "spokesperson",

            # Government actions
            "impeachment", "nomination", "confirmation", "appointment", "investigation",
            "hearing", "testimony", "subpoena", "executive privilege", "pardon",
            "sanction", "treaty", "trade deal", "tariff", "embargo",

            # Constitutional terms
            "constitution", "amendment", "bill of rights", "civil rights", "civil liberties",
            "first amendment", "second amendment", "constitutional crisis",

            # Budget and fiscal
            "budget", "appropriation", "spending", "deficit", "debt ceiling",
            "government shutdown", "continuing resolution", "omnibus", "reconciliation",

            # Other relevant terms
            "whistleblower", "classified", "declassified", "national interest",
            "state of the union", "executive session", "recess appointment",
            "confirmation hearing", "oversight", "accountability", "transparency"
        ]))

        # User agents for requests
        self.user_agents = [
            'Mozilla/5.0 (Windows NT 10.0; Win64; x64) AppleWebKit/537.36 Chrome/120.0.0.0 Safari/537.36',
            'Mozilla/5.0 (Macintosh; Intel Mac OS X 10_15_7) AppleWebKit/537.36 (KHTML, like Gecko) Chrome/120.0.0.0 Safari/537.36',
            'Mozilla/5.0 (Windows NT 10.0; Win64; x64; rv:121.0) Gecko/20100101 Firefox/121.0',
            'Mozilla/5.0 (X11; Linux x86_64) AppleWebKit/537.36 (KHTML, like Gecko) Chrome/120.0.0.0 Safari/537.36',
            'Mozilla/5.0 (Windows NT 10.0; Win64; x64) AppleWebKit/537.36 (KHTML, like Gecko) Edge/120.0.0.0 Safari/537.36'
        ]

        # URLs to skip (problematic or non-political)
        self.skip_url_patterns = [
            r'/entertainment/',
            r'/music/',
            r'/sports/',
            r'/lifestyle/',
            r'/style/',
            r'/food/',
            r'/travel/',
            r'/celebrity/',
            r'/culture/',
            r'/arts/',
            r'/movies/',
            r'/tv/',
            r'/gaming/',
            r'/technology/gadgets/',
            r'/health/personal/',
            r'/real-estate/',
            r'/cars/',
            r'diddy',
            r'sean-combs'
        ]

        # Initialize logger first
        self.logger = logging.getLogger("ContentCollector")

        # Initialize session objects
        self._init_sessions()

    def _init_sessions(self):
        """Initialize HTTP sessions for requests and cloudscraper."""
        self.session = requests.Session()
        
        # Rotate user agent for each session
        current_user_agent = random.choice(self.user_agents)
        
        self.session.headers.update({
<<<<<<< HEAD
            'User-Agent': random.choice(self.user_agents),
            'Accept': 'text/html,application/xhtml+xml,application/xml;q=0.9,image/webp,*/*;q=0.8',
            'Accept-Language': 'en-US,en;q=0.9',
            'Accept-Encoding': 'gzip, deflate',
            'Cache-Control': 'max-age=0',
            'Connection': 'keep-alive',
            'Upgrade-Insecure-Requests': '1'
        })

=======
            'User-Agent': current_user_agent,
            'Accept': 'text/html,application/xhtml+xml,application/xml;q=0.9,image/avif,image/webp,image/apng,*/*;q=0.8,application/signed-exchange;v=b3;q=0.7',
            'Accept-Language': 'en-US,en;q=0.9',
            'Accept-Encoding': 'gzip, deflate, br',
            'DNT': '1',
            'Connection': 'keep-alive',
            'Upgrade-Insecure-Requests': '1',
            'Sec-Fetch-Dest': 'document',
            'Sec-Fetch-Mode': 'navigate',
            'Sec-Fetch-Site': 'none',
            'Sec-Fetch-User': '?1',
            'Cache-Control': 'max-age=0',
            'sec-ch-ua': '"Not_A Brand";v="8", "Chromium";v="120", "Google Chrome";v="120"',
            'sec-ch-ua-mobile': '?0',
            'sec-ch-ua-platform': '"Windows"'
        })
        
        # Set up retries
        retry_strategy = requests.adapters.Retry(
            total=3,
            backoff_factor=1,
            status_forcelist=[429, 500, 502, 503, 504],
        )
        adapter = requests.adapters.HTTPAdapter(max_retries=retry_strategy)
        self.session.mount("http://", adapter)
        self.session.mount("https://", adapter)
        
>>>>>>> 218657a9
        # Initialize cloudscraper if available
        if self.bypass_cloudflare:
            try:
                self.cloudscraper_session = cloudscraper.create_scraper(
                    browser={
                        'browser': 'chrome',
                        'platform': 'windows',
                        'mobile': False,
                        'desktop': True
                    },
                    delay=10,  # Add delay to appear more human-like
                    debug=False
                )
                self.logger.info("Cloudflare bypass initialized")
            except Exception as e:
                self.logger.error(f"Error initializing Cloudflare bypass: {e}")
                self.bypass_cloudflare = False

    def _should_skip_url(self, url: str) -> bool:
        """
        Check if URL should be skipped based on patterns.
        """
        url_lower = url.lower()
        for pattern in self.skip_url_patterns:
            if re.search(pattern, url_lower):
                self.logger.info(f"Skipping non-political URL pattern '{pattern}': {url}")
                return True
        return False

    def process(self, input_data: Dict[str, Any]) -> Dict[str, Any]:
        """
        Main entry point: collect and process content from RSS feeds.

        Args:
            input_data: Dict with optional keys:
                - 'sources': override list of sources
                - 'limit': max articles per source
                - 'start_date', 'end_date': ISO strings or datetime objects
                - 'document_repository': override document repository
                - 'store_documents': boolean flag to store in repository

        Returns:
            Dict with collected articles and document IDs
        """
        # Extract configuration from input
        sources = input_data.get("sources", self.sources)
        limit = input_data.get("limit", self.article_limit)
        doc_repo = input_data.get("document_repository", self.document_repository)
        store_docs = input_data.get("store_documents", doc_repo is not None)
        max_workers = input_data.get("max_workers", self.max_workers)

        # Parse date strings if provided
        start_date = input_data.get("start_date")
        end_date = input_data.get("end_date")

        if isinstance(start_date, str):
            try:
                start_date = datetime.fromisoformat(start_date)
            except ValueError:
                self.logger.warning(f"Invalid start_date format: {start_date}")
                start_date = None

        if isinstance(end_date, str):
            try:
                end_date = datetime.fromisoformat(end_date)
            except ValueError:
                self.logger.warning(f"Invalid end_date format: {end_date}")
                end_date = None

        self.logger.info(f"Starting collection from {len(sources)} sources, limit {limit}")

        # Initialize results
        all_articles = []
        document_ids = []
        successful_sources = 0
        failed_sources = 0
<<<<<<< HEAD

=======
        
>>>>>>> 218657a9
        # Process sources sequentially instead of in parallel to avoid rate limiting
        for source in sources:
            if source.get("type", "").lower() != "rss":
                continue
<<<<<<< HEAD

            try:
                articles = self._collect_from_rss(source, limit, start_date, end_date)

=======
                
            try:
                articles = self._collect_from_rss(source, limit, start_date, end_date)
                
>>>>>>> 218657a9
                # Skip if no articles were found
                if not articles:
                    self.logger.warning(f"No articles found from source: {source.get('url')}")
                    failed_sources += 1
                    continue
<<<<<<< HEAD

                # Generate document IDs
                for article in articles:
                    article["id"] = self._generate_document_id(article)

=======
                
                # Generate document IDs
                for article in articles:
                    article["id"] = self._generate_document_id(article)
                
>>>>>>> 218657a9
                # Store in document repository if available
                if store_docs and doc_repo:
                    for article in articles:
                        try:
                            doc_id = doc_repo.store_document(
                                article["content"],
                                self._create_metadata(article)
                            )
                            document_ids.append(doc_id)
                            article["document_id"] = doc_id
                        except Exception as e:
                            self.logger.error(f"Error storing document: {e}")
<<<<<<< HEAD

                all_articles.extend(articles)
                successful_sources += 1

                # Add delay between sources
                time.sleep(self.delay_between_requests)

=======
                
                all_articles.extend(articles)
                successful_sources += 1
                
                # Add delay between sources
                time.sleep(self.delay_between_requests)
                
>>>>>>> 218657a9
            except Exception as e:
                self.logger.error(f"Error processing source {source.get('url')}: {e}")
                self.logger.error(traceback.format_exc())
                failed_sources += 1
<<<<<<< HEAD

=======
        
>>>>>>> 218657a9
        # Log results
        self.logger.info(f"Collection complete: {len(all_articles)} articles collected")

        return {
            "articles": all_articles,
            "document_ids": document_ids,
            "status": {
                "successful_sources": successful_sources,
                "failed_sources": failed_sources,
                "articles_collected": len(all_articles),
                "timestamp": datetime.now().isoformat()
            }
        }

    def _collect_from_rss(
            self,
            source: Dict[str, Any],
            limit: int,
            start_date: Optional[datetime] = None,
            end_date: Optional[datetime] = None
    ) -> List[Dict[str, Any]]:
        """
        Collect articles from an RSS feed with date filtering.
        """
        url = source.get("url", "")
        bias = source.get("bias", "unknown")

        self.logger.info(f"Collecting from RSS: {url}")

        try:
            # Parse the feed with timeout
            feed = feedparser.parse(url, agent=random.choice(self.user_agents))
<<<<<<< HEAD

            if feed.get("bozo", 0) == 1:
                self.logger.warning(f"Feed parse error for {url}: {feed.get('bozo_exception')}")
                # Continue anyway - some feeds have minor issues but still work

=======
            
            if feed.get("bozo", 0) == 1:
                self.logger.warning(f"Feed parse error for {url}: {feed.get('bozo_exception')}")
                # Continue anyway - some feeds have minor issues but still work
            
>>>>>>> 218657a9
            # Check if we got entries
            entries = feed.get("entries", [])
            if not entries:
                self.logger.warning(f"No entries found in feed: {url}")
                return []
<<<<<<< HEAD

            # Sort entries by publication date (newest first)
            entries.sort(key=lambda x: x.get("published_parsed", time.gmtime(0)), reverse=True)

=======
            
            # Sort entries by publication date (newest first)
            entries.sort(key=lambda x: x.get("published_parsed", time.gmtime(0)), reverse=True)
            
>>>>>>> 218657a9
            collected = []

            for entry in entries:
                if len(collected) >= limit:
                    break
<<<<<<< HEAD

                title = entry.get("title", "").strip()
                link = entry.get("link", "").strip()

=======
                
                title = entry.get("title", "").strip()
                link = entry.get("link", "").strip()
                
>>>>>>> 218657a9
                if not link or not title:
                    continue

                # Skip non-political URLs early
                if self._should_skip_url(link):
                    continue

                # Publication date filtering
                pub_date = None
                if entry.get("published_parsed"):
                    try:
                        pub_date = datetime.fromtimestamp(time.mktime(entry.published_parsed))
<<<<<<< HEAD

=======
                        
>>>>>>> 218657a9
                        # Skip if outside date range
                        if start_date and pub_date < start_date:
                            continue
                        if end_date and pub_date > end_date:
                            continue
                    except Exception as e:
                        self.logger.warning(f"Error parsing date for {title}: {e}")
<<<<<<< HEAD

=======
                
>>>>>>> 218657a9
                # Filter for political/government content early using title and tags
                tags = entry.get("tags", [])
                if not self._is_government_related(title, "", tags):
                    self.logger.debug(f"Skipping non-governmental article (pre-fetch): {title}")
                    continue

                self.logger.info(f"Fetching article: {title}")

                # Extract content with timeout protection
                try:
                    content, article_data = self._extract_article_content(link, title, pub_date)
<<<<<<< HEAD

                    # Add delay after each article fetch
                    time.sleep(self.delay_between_requests)

=======
                    
                    # Add delay after each article fetch
                    time.sleep(self.delay_between_requests)
                    
>>>>>>> 218657a9
                except requests.exceptions.Timeout:
                    self.logger.warning(f"Timeout fetching article: {title} - skipping")
                    continue
                except Exception as e:
                    self.logger.warning(f"Error fetching article: {title} - {str(e)}")
                    continue

                # Skip if content extraction failed
                if not content or not self._is_valid_content(content):
                    self.logger.warning(f"Failed to extract valid content for: {title}")
                    continue

                # Re-check for political content with actual content
                if not self._is_government_related(title, content, tags):
                    self.logger.info(f"Skipping non-governmental article (post-fetch): {title}")
                    continue

                # Determine source name
                source_name = feed.feed.get("title") or urlparse(url).netloc.replace("www.", "")

                # Create article data
                article_data.update({
                    "title": title,
                    "url": link,
                    "source": source_name,
                    "bias_label": bias,
                    "published": pub_date.isoformat() if pub_date else article_data.get("published"),
                    "content": content,
                    "tags": [t.get("term") for t in tags if t.get("term")],
                    "collected_at": datetime.now().isoformat()
                })

                collected.append(article_data)
                self.logger.info(f"Collected: {title} ({len(content)} chars)")

            return collected

        except Exception as e:
            self.logger.error(f"Error collecting from {url}: {e}")
            self.logger.error(traceback.format_exc())
            return []

    def _extract_article_content(self, url: str, title: str = None, pub_date: Optional[datetime] = None) -> Tuple[
        Optional[str], Dict[str, Any]]:
        """
        Extract article content using multiple methods with fallbacks.
<<<<<<< HEAD

=======
        
>>>>>>> 218657a9
        Returns:
            Tuple of (content, article_data_dict)
        """
        article_data = {
            "authors": [],
            "published": None,
            "top_image": None,
            "images": [],
            "movies": []
        }
<<<<<<< HEAD

        content = None

=======
        
        content = None
        
        # Check if this is a problematic domain that blocks bots
        problematic_domains = ['thehill.com', 'washingtonpost.com', 'wsj.com', 'nytimes.com']
        if any(domain in url.lower() for domain in problematic_domains):
            self.logger.warning(f"Skipping known bot-blocking domain: {url}")
            # Return minimal content from RSS feed if available
            if title:
                content = f"[Content not available due to bot protection. Title: {title}]"
                return content, article_data
        
>>>>>>> 218657a9
        # Method 1: Try trafilatura first (if available)
        if TRAFILATURA_AVAILABLE:
            try:
                content = self._extract_with_trafilatura(url)
                if self._is_valid_content(content):
                    self.logger.debug(f"Successfully extracted with trafilatura: {url}")
                    # Update article_data with any missing info
                    if pub_date:
                        article_data["published"] = pub_date.isoformat()
                    return content, article_data
<<<<<<< HEAD
            except Exception as e:
                self.logger.debug(f"Trafilatura extraction failed: {e}")

=======
            except requests.exceptions.HTTPError as e:
                if e.response.status_code == 403:
                    self.logger.warning(f"403 Forbidden for {url} - likely bot protection")
                    return None, article_data
            except Exception as e:
                self.logger.debug(f"Trafilatura extraction failed: {e}")
        
>>>>>>> 218657a9
        # Method 2: Try newspaper3k
        if NEWSPAPER_AVAILABLE:
            try:
                content = self._extract_with_newspaper3k(url, article_data)
                if self._is_valid_content(content):
                    self.logger.debug(f"Successfully extracted with newspaper3k: {url}")
                    return content, article_data
            except Exception as e:
<<<<<<< HEAD
                self.logger.debug(f"Newspaper3k extraction failed: {e}")

=======
                if "403" in str(e):
                    self.logger.warning(f"403 Forbidden for {url} - likely bot protection")
                    return None, article_data
                self.logger.debug(f"Newspaper3k extraction failed: {e}")
        
>>>>>>> 218657a9
        # Method 3: Fall back to BeautifulSoup
        try:
            self.logger.info(f"Trying BeautifulSoup fallback for {url}")
            content = self._extract_with_beautifulsoup(url)
<<<<<<< HEAD

=======
            
>>>>>>> 218657a9
            # Update article_data with any missing info
            if article_data.get("published") is None and pub_date:
                article_data["published"] = pub_date.isoformat()

            if not article_data.get("authors") and title:
                # Try to extract author from title as last resort
                possible_author = self._extract_author_from_title(title)
                if possible_author:
                    article_data["authors"] = [possible_author]
<<<<<<< HEAD

            if self._is_valid_content(content):
                self.logger.debug(f"Successfully extracted with BeautifulSoup: {url}")
                return content, article_data

        except Exception as e:
            self.logger.error(f"BeautifulSoup extraction failed: {e}")

=======
            
            if self._is_valid_content(content):
                self.logger.debug(f"Successfully extracted with BeautifulSoup: {url}")
                return content, article_data
            
        except requests.exceptions.HTTPError as e:
            if e.response.status_code == 403:
                self.logger.warning(f"403 Forbidden for {url} - likely bot protection")
                return None, article_data
            self.logger.error(f"BeautifulSoup extraction failed: {e}")
        except Exception as e:
            self.logger.error(f"BeautifulSoup extraction failed: {e}")
        
>>>>>>> 218657a9
        # If all methods failed
        self.logger.error(f"All content extraction methods failed for {url}")
        return None, article_data

    def _extract_with_trafilatura(self, url: str) -> Optional[str]:
        """
        Extract content using trafilatura (most reliable method).
        """
        # Fetch the page
        if self.bypass_cloudflare:
            try:
                response = self.cloudscraper_session.get(url, timeout=self.request_timeout)
                html = response.text
            except:
                response = self.session.get(url, timeout=self.request_timeout)
                html = response.text
        else:
            response = self.session.get(url, timeout=self.request_timeout)
            html = response.text
<<<<<<< HEAD

=======
        
>>>>>>> 218657a9
        # Extract with trafilatura
        content = trafilatura.extract(
            html,
            include_comments=False,
            include_tables=False,
            no_fallback=False,
            favor_precision=True,
            target_language='en'
        )
<<<<<<< HEAD

=======
        
>>>>>>> 218657a9
        return content

    def _extract_with_newspaper3k(self, url: str, article_data: Dict[str, Any]) -> Optional[str]:
        """
        Extract content using newspaper3k.
        """
        # Configure article
        config = Config()
        config.browser_user_agent = random.choice(self.user_agents)
        config.request_timeout = self.request_timeout
        config.memoize_articles = False
        config.fetch_images = False  # Disable to speed up
        config.language = 'en'
<<<<<<< HEAD

        # Create article instance
        article = Article(url, config=config)

=======
        
        # Create article instance
        article = Article(url, config=config)
        
>>>>>>> 218657a9
        try:
            # First try with cloudscraper if available
            if self.bypass_cloudflare:
                try:
                    response = self.cloudscraper_session.get(url, timeout=self.request_timeout)
                    if response.status_code == 200:
                        article.download(input_html=response.text)
                    else:
                        raise Exception(f"Status code {response.status_code}")
                except:
                    # Fall back to regular download
                    article.download()
            else:
                article.download()
<<<<<<< HEAD

            article.parse()

            # Extract content and metadata
            content = article.text or ""

            # Update article_data with extracted metadata
            if article.publish_date:
                article_data["published"] = article.publish_date.isoformat()

            article_data["authors"] = article.authors if article.authors else []
            article_data["top_image"] = article.top_image

            return content

=======
            
            article.parse()
            
            # Extract content and metadata
            content = article.text or ""
            
            # Update article_data with extracted metadata
            if article.publish_date:
                article_data["published"] = article.publish_date.isoformat()
            
            article_data["authors"] = article.authors if article.authors else []
            article_data["top_image"] = article.top_image
            
            return content
            
>>>>>>> 218657a9
        except Exception as e:
            self.logger.debug(f"Newspaper3k download/parse error: {e}")
            raise

    def _extract_with_beautifulsoup(self, url: str) -> str:
        """
        Extract content using BeautifulSoup targeting article containers.
        """
        # Fetch the page
        try:
            if self.bypass_cloudflare:
                try:
                    response = self.cloudscraper_session.get(url, timeout=self.request_timeout)
                except:
                    response = self.session.get(url, timeout=self.request_timeout)
            else:
                response = self.session.get(url, timeout=self.request_timeout)
<<<<<<< HEAD

            response.raise_for_status()

        except Exception as e:
            self.logger.error(f"Failed to fetch {url}: {e}")
            raise

        soup = BeautifulSoup(response.text, 'html.parser')

        # Remove script and style elements
        for script in soup(["script", "style"]):
            script.decompose()

=======
            
            response.raise_for_status()
            
        except Exception as e:
            self.logger.error(f"Failed to fetch {url}: {e}")
            raise
        
        soup = BeautifulSoup(response.text, 'html.parser')
        
        # Remove script and style elements
        for script in soup(["script", "style"]):
            script.decompose()
        
>>>>>>> 218657a9
        # Try to find JSON-LD structured data first
        json_ld_scripts = soup.find_all('script', {'type': 'application/ld+json'})
        for script in json_ld_scripts:
            try:
                data = json.loads(script.string)
                if isinstance(data, list):
                    data = data[0]
                if isinstance(data, dict):
                    # Check for NewsArticle or Article type
                    if data.get('@type') in ['NewsArticle', 'Article'] and data.get('articleBody'):
                        return data.get('articleBody')
            except:
                continue
<<<<<<< HEAD

=======
        
>>>>>>> 218657a9
        # Try common article container selectors
        selectors = [
            'article',
            '[itemprop="articleBody"]',
            '.article-content',
            '.article-body',
            '.story-body',
            '.story-content',
            '.entry-content',
            '.post-content',
            'div.content',
            'div.text',
            'main',
            '[role="main"]'
        ]

        content = ""
<<<<<<< HEAD

=======
        
>>>>>>> 218657a9
        for selector in selectors:
            elements = soup.select(selector)
            if not elements:
                continue
<<<<<<< HEAD

            for element in elements:
                # Clone to avoid modifying original
                container = element

                # Remove unwanted elements
                for unwanted in container.select('aside, .related, .advertisement, nav, header, footer, .comments'):
                    unwanted.decompose()

=======
                
            for element in elements:
                # Clone to avoid modifying original
                container = element
                
                # Remove unwanted elements
                for unwanted in container.select('aside, .related, .advertisement, nav, header, footer, .comments'):
                    unwanted.decompose()
                
>>>>>>> 218657a9
                # Extract paragraphs
                paragraphs = container.find_all('p')
                if paragraphs:
                    text = "\n\n".join(p.get_text().strip() for p in paragraphs if p.get_text().strip())
                    if self._is_valid_content(text):
                        content = text
                        break
<<<<<<< HEAD

            if content:
                break

=======
            
            if content:
                break
        
>>>>>>> 218657a9
        # Final fallback: get all paragraphs
        if not content:
            all_paragraphs = soup.find_all('p')
            # Filter out short paragraphs
<<<<<<< HEAD
            paragraphs = [p.get_text().strip() for p in all_paragraphs
                          if len(p.get_text().strip()) > 50]
            if paragraphs:
                content = "\n\n".join(paragraphs)

=======
            paragraphs = [p.get_text().strip() for p in all_paragraphs 
                         if len(p.get_text().strip()) > 50]
            if paragraphs:
                content = "\n\n".join(paragraphs)
        
>>>>>>> 218657a9
        return content

    def _extract_author_from_title(self, title: str) -> Optional[str]:
        """Extract possible author from title as last resort."""
        # Look for patterns like "By Author Name" or "Author Name reports"
        by_match = re.search(r'By\s+([A-Z][a-z]+(?:\s+[A-Z][a-z]+){1,3})', title)
        if by_match:
            return by_match.group(1)

        # Look for patterns with common reporting verbs
        report_match = re.search(r'([A-Z][a-z]+(?:\s+[A-Z][a-z]+){1,2})\s+(?:reports|writes|says|claims)', title)
        if report_match:
            return report_match.group(1)

        return None

    def _is_valid_content(self, content: Optional[str]) -> bool:
        """
        Check if content meets quality criteria.
        """
        if not content:
            return False
<<<<<<< HEAD

        # Remove extra whitespace for accurate counting
        content = re.sub(r'\s+', ' ', content.strip())

        # Check minimum length
        if len(content) < 200:
            return False

=======
            
        # Remove extra whitespace for accurate counting
        content = re.sub(r'\s+', ' ', content.strip())
        
        # Check minimum length
        if len(content) < 200:
            return False
        
>>>>>>> 218657a9
        # Check word count
        word_count = len(content.split())
        if word_count < 50:  # Lowered threshold
            return False
<<<<<<< HEAD

=======
        
>>>>>>> 218657a9
        # Check for too many special characters (parsing errors)
        special_char_ratio = len(re.findall(r'[^\w\s.,;:!?()\'"/-]', content)) / len(content)
        if special_char_ratio > 0.1:  # More than 10% special characters
            return False
<<<<<<< HEAD

=======
        
>>>>>>> 218657a9
        # Check for repeated characters (parsing errors)
        if re.search(r'(.)\1{10,}', content):  # Same character repeated 10+ times
            return False

        return True

    def _is_government_related(
            self,
            title: str,
            content: str,
            tags: Optional[List[Dict[str, Any]]] = None
    ) -> bool:
        """
        Check if article is related to government or politics.
        """
        # 1) Check for government/politics tags
        if tags:
            political_tags = {"politics", "government", "us politics", "policy", "election", "washington"}
            for tag in tags:
                tag_term = tag.get("term", "").lower()
                if tag_term in political_tags or any(kw in tag_term for kw in self.govt_keywords):
                    return True

        # 2) Check for keywords in title and content preview
        sample_text = (title + " " + content[:2000]).lower()
<<<<<<< HEAD

=======
        
>>>>>>> 218657a9
        # Count keyword matches
        keyword_matches = 0
        for keyword in self.govt_keywords:
            if keyword in sample_text:
                keyword_matches += 1
                if keyword_matches >= 2:  # At least 2 keywords
                    return True
<<<<<<< HEAD

=======
        
>>>>>>> 218657a9
        # 3) Check for current political figures
        political_figures = {"trump", "biden", "harris", "pence", "pelosi", "mcconnell", "schumer"}
        for figure in political_figures:
            if figure in sample_text:
                return True

        return False

    def _generate_document_id(self, article: Dict[str, Any]) -> str:
        """
        Generate a simple document ID based on URL and timestamp.
        """
        url = article.get("url", "")
        timestamp = int(time.time() * 1000)  # Milliseconds for uniqueness
<<<<<<< HEAD

        # Create URL hash
        url_hash = hashlib.md5(url.encode('utf-8')).hexdigest()[:12]

=======
        
        # Create URL hash
        url_hash = hashlib.md5(url.encode('utf-8')).hexdigest()[:12]
        
>>>>>>> 218657a9
        # Combine with timestamp
        return f"{url_hash}_{timestamp}"

    def _create_metadata(self, article: Dict[str, Any]) -> Dict[str, Any]:
        """
        Create metadata dictionary for document storage.
        """
        return {
            "title": article.get("title", "Untitled"),
            "url": article.get("url", ""),
            "source": article.get("source", "Unknown"),
            "bias_label": article.get("bias_label", "unknown"),
            "published": article.get("published"),
            "authors": article.get("authors", []),
            "tags": article.get("tags", []),
            "top_image": article.get("top_image"),
            "images": article.get("images", []),
            "movies": article.get("movies", []),
            "collected_at": article.get("collected_at", datetime.now().isoformat()),
            "id": article.get("id")
        }<|MERGE_RESOLUTION|>--- conflicted
+++ resolved
@@ -23,20 +23,6 @@
 # Import newspaper3k (the standard version)
 try:
     from newspaper import Article, Config
-<<<<<<< HEAD
-
-    NEWSPAPER_AVAILABLE = True
-except ImportError:
-    NEWSPAPER_AVAILABLE = False
-    logging.error("newspaper3k not installed. Run: pip install newspaper3k")
-
-# Try to import trafilatura as a fallback
-try:
-    import trafilatura
-
-    TRAFILATURA_AVAILABLE = True
-except ImportError:
-=======
     NEWSPAPER_AVAILABLE = True
 except ImportError:
     NEWSPAPER_AVAILABLE = False
@@ -47,22 +33,18 @@
     import trafilatura
     TRAFILATURA_AVAILABLE = True
 except ImportError:
->>>>>>> 218657a9
     TRAFILATURA_AVAILABLE = False
     logging.warning("trafilatura not installed. Install with: pip install trafilatura")
 
 # Try to import cloudscraper for Cloudflare bypass
 try:
     import cloudscraper
-
     CLOUDSCRAPER_AVAILABLE = True
 except ImportError:
     CLOUDSCRAPER_AVAILABLE = False
-    logging.warning(
-        "cloudscraper not installed. Cloudflare bypass not available. Install with: pip install cloudscraper")
+    logging.warning("cloudscraper not installed. Cloudflare bypass not available. Install with: pip install cloudscraper")
 
 logger = logging.getLogger(__name__)
-
 
 class ContentCollector:
     """
@@ -75,7 +57,7 @@
         """
         self.config = config
         self.document_repository = document_repository
-
+        
         # Extract configuration
         cc = config.get("content_collection", {})
         self.article_limit = cc.get("article_limit", 5)
@@ -85,71 +67,67 @@
         self.retry_count = cc.get("retry_count", 2)
         self.bypass_cloudflare = cc.get("bypass_cloudflare", True) and CLOUDSCRAPER_AVAILABLE
         self.delay_between_requests = cc.get("delay_between_requests", 2.0)
-<<<<<<< HEAD
-
-=======
-        
->>>>>>> 218657a9
+        
         # Political/governmental keywords for filtering
         self.govt_keywords = set(kw.lower() for kw in cc.get("govt_keywords", [
             # Executive branch
             "executive order", "administration", "white house", "president", "presidential",
             "cabinet", "secretary", "department of", "federal agency", "oval office",
             "executive action", "executive branch", "commander in chief", "veto",
-
+            
             # Legislative branch
             "congress", "congressional", "senate", "senator", "house of representatives",
             "representative", "legislation", "bill", "law", "act", "resolution",
             "committee", "subcommittee", "speaker of the house", "majority leader",
             "minority leader", "filibuster", "caucus", "legislative", "lawmaker",
-
+            
             # Judicial branch
             "supreme court", "federal court", "appeals court", "district court",
             "judge", "justice", "judicial", "ruling", "decision", "opinion",
             "constitutional", "unconstitutional", "precedent", "litigation",
-
+            
             # Elections and democracy
             "election", "campaign", "candidate", "voter", "voting", "ballot",
             "primary", "caucus", "electoral", "democracy", "democratic", "republic",
             "poll", "polling", "constituency", "redistricting", "gerrymandering",
-
+            
             # Policy and governance
             "policy", "regulation", "regulatory", "federal", "government", "governance",
             "politics", "political", "partisan", "bipartisan", "nonpartisan",
             "public policy", "domestic policy", "foreign policy", "national security",
-
+            
             # Specific agencies and departments
             "state department", "defense department", "pentagon", "justice department",
             "treasury", "homeland security", "education department", "energy department",
             "fbi", "cia", "nsa", "dhs", "doj", "epa", "fda", "cdc", "fcc",
-
+            
             # Political parties and movements
             "republican", "democrat", "democratic", "gop", "conservative", "liberal",
             "progressive", "libertarian", "independent", "tea party", "maga",
-
+            
             # Key political figures (titles)
             "governor", "mayor", "attorney general", "chief justice", "ambassador",
             "diplomat", "lobbyist", "spokesman", "spokeswoman", "spokesperson",
-
+            
             # Government actions
             "impeachment", "nomination", "confirmation", "appointment", "investigation",
             "hearing", "testimony", "subpoena", "executive privilege", "pardon",
             "sanction", "treaty", "trade deal", "tariff", "embargo",
-
+            
             # Constitutional terms
             "constitution", "amendment", "bill of rights", "civil rights", "civil liberties",
             "first amendment", "second amendment", "constitutional crisis",
-
+            
             # Budget and fiscal
             "budget", "appropriation", "spending", "deficit", "debt ceiling",
             "government shutdown", "continuing resolution", "omnibus", "reconciliation",
-
+            
             # Other relevant terms
             "whistleblower", "classified", "declassified", "national interest",
             "state of the union", "executive session", "recess appointment",
             "confirmation hearing", "oversight", "accountability", "transparency"
         ]))
-
+        
         # User agents for requests
         self.user_agents = [
             'Mozilla/5.0 (Windows NT 10.0; Win64; x64) AppleWebKit/537.36 Chrome/120.0.0.0 Safari/537.36',
@@ -158,7 +136,7 @@
             'Mozilla/5.0 (X11; Linux x86_64) AppleWebKit/537.36 (KHTML, like Gecko) Chrome/120.0.0.0 Safari/537.36',
             'Mozilla/5.0 (Windows NT 10.0; Win64; x64) AppleWebKit/537.36 (KHTML, like Gecko) Edge/120.0.0.0 Safari/537.36'
         ]
-
+        
         # URLs to skip (problematic or non-political)
         self.skip_url_patterns = [
             r'/entertainment/',
@@ -181,13 +159,13 @@
             r'diddy',
             r'sean-combs'
         ]
-
+        
         # Initialize logger first
         self.logger = logging.getLogger("ContentCollector")
-
+        
         # Initialize session objects
         self._init_sessions()
-
+    
     def _init_sessions(self):
         """Initialize HTTP sessions for requests and cloudscraper."""
         self.session = requests.Session()
@@ -196,17 +174,6 @@
         current_user_agent = random.choice(self.user_agents)
         
         self.session.headers.update({
-<<<<<<< HEAD
-            'User-Agent': random.choice(self.user_agents),
-            'Accept': 'text/html,application/xhtml+xml,application/xml;q=0.9,image/webp,*/*;q=0.8',
-            'Accept-Language': 'en-US,en;q=0.9',
-            'Accept-Encoding': 'gzip, deflate',
-            'Cache-Control': 'max-age=0',
-            'Connection': 'keep-alive',
-            'Upgrade-Insecure-Requests': '1'
-        })
-
-=======
             'User-Agent': current_user_agent,
             'Accept': 'text/html,application/xhtml+xml,application/xml;q=0.9,image/avif,image/webp,image/apng,*/*;q=0.8,application/signed-exchange;v=b3;q=0.7',
             'Accept-Language': 'en-US,en;q=0.9',
@@ -234,7 +201,6 @@
         self.session.mount("http://", adapter)
         self.session.mount("https://", adapter)
         
->>>>>>> 218657a9
         # Initialize cloudscraper if available
         if self.bypass_cloudflare:
             try:
@@ -267,7 +233,7 @@
     def process(self, input_data: Dict[str, Any]) -> Dict[str, Any]:
         """
         Main entry point: collect and process content from RSS feeds.
-
+        
         Args:
             input_data: Dict with optional keys:
                 - 'sources': override list of sources
@@ -275,7 +241,7 @@
                 - 'start_date', 'end_date': ISO strings or datetime objects
                 - 'document_repository': override document repository
                 - 'store_documents': boolean flag to store in repository
-
+                
         Returns:
             Dict with collected articles and document IDs
         """
@@ -285,70 +251,51 @@
         doc_repo = input_data.get("document_repository", self.document_repository)
         store_docs = input_data.get("store_documents", doc_repo is not None)
         max_workers = input_data.get("max_workers", self.max_workers)
-
+        
         # Parse date strings if provided
         start_date = input_data.get("start_date")
         end_date = input_data.get("end_date")
-
+        
         if isinstance(start_date, str):
             try:
                 start_date = datetime.fromisoformat(start_date)
             except ValueError:
                 self.logger.warning(f"Invalid start_date format: {start_date}")
                 start_date = None
-
+                
         if isinstance(end_date, str):
             try:
                 end_date = datetime.fromisoformat(end_date)
             except ValueError:
                 self.logger.warning(f"Invalid end_date format: {end_date}")
                 end_date = None
-
+        
         self.logger.info(f"Starting collection from {len(sources)} sources, limit {limit}")
-
+        
         # Initialize results
         all_articles = []
         document_ids = []
         successful_sources = 0
         failed_sources = 0
-<<<<<<< HEAD
-
-=======
-        
->>>>>>> 218657a9
+        
         # Process sources sequentially instead of in parallel to avoid rate limiting
         for source in sources:
             if source.get("type", "").lower() != "rss":
                 continue
-<<<<<<< HEAD
-
+                
             try:
                 articles = self._collect_from_rss(source, limit, start_date, end_date)
-
-=======
-                
-            try:
-                articles = self._collect_from_rss(source, limit, start_date, end_date)
-                
->>>>>>> 218657a9
+                
                 # Skip if no articles were found
                 if not articles:
                     self.logger.warning(f"No articles found from source: {source.get('url')}")
                     failed_sources += 1
                     continue
-<<<<<<< HEAD
-
+                
                 # Generate document IDs
                 for article in articles:
                     article["id"] = self._generate_document_id(article)
-
-=======
-                
-                # Generate document IDs
-                for article in articles:
-                    article["id"] = self._generate_document_id(article)
-                
->>>>>>> 218657a9
+                
                 # Store in document repository if available
                 if store_docs and doc_repo:
                     for article in articles:
@@ -361,35 +308,21 @@
                             article["document_id"] = doc_id
                         except Exception as e:
                             self.logger.error(f"Error storing document: {e}")
-<<<<<<< HEAD
-
+                
                 all_articles.extend(articles)
                 successful_sources += 1
-
+                
                 # Add delay between sources
                 time.sleep(self.delay_between_requests)
-
-=======
-                
-                all_articles.extend(articles)
-                successful_sources += 1
-                
-                # Add delay between sources
-                time.sleep(self.delay_between_requests)
-                
->>>>>>> 218657a9
+                
             except Exception as e:
                 self.logger.error(f"Error processing source {source.get('url')}: {e}")
                 self.logger.error(traceback.format_exc())
                 failed_sources += 1
-<<<<<<< HEAD
-
-=======
-        
->>>>>>> 218657a9
+        
         # Log results
         self.logger.info(f"Collection complete: {len(all_articles)} articles collected")
-
+        
         return {
             "articles": all_articles,
             "document_ids": document_ids,
@@ -402,85 +335,59 @@
         }
 
     def _collect_from_rss(
-            self,
-            source: Dict[str, Any],
-            limit: int,
-            start_date: Optional[datetime] = None,
-            end_date: Optional[datetime] = None
+        self, 
+        source: Dict[str, Any],
+        limit: int,
+        start_date: Optional[datetime] = None,
+        end_date: Optional[datetime] = None
     ) -> List[Dict[str, Any]]:
         """
         Collect articles from an RSS feed with date filtering.
         """
         url = source.get("url", "")
         bias = source.get("bias", "unknown")
-
+        
         self.logger.info(f"Collecting from RSS: {url}")
-
+        
         try:
             # Parse the feed with timeout
             feed = feedparser.parse(url, agent=random.choice(self.user_agents))
-<<<<<<< HEAD
-
+            
             if feed.get("bozo", 0) == 1:
                 self.logger.warning(f"Feed parse error for {url}: {feed.get('bozo_exception')}")
                 # Continue anyway - some feeds have minor issues but still work
-
-=======
-            
-            if feed.get("bozo", 0) == 1:
-                self.logger.warning(f"Feed parse error for {url}: {feed.get('bozo_exception')}")
-                # Continue anyway - some feeds have minor issues but still work
-            
->>>>>>> 218657a9
+            
             # Check if we got entries
             entries = feed.get("entries", [])
             if not entries:
                 self.logger.warning(f"No entries found in feed: {url}")
                 return []
-<<<<<<< HEAD
-
+            
             # Sort entries by publication date (newest first)
             entries.sort(key=lambda x: x.get("published_parsed", time.gmtime(0)), reverse=True)
-
-=======
-            
-            # Sort entries by publication date (newest first)
-            entries.sort(key=lambda x: x.get("published_parsed", time.gmtime(0)), reverse=True)
-            
->>>>>>> 218657a9
+            
             collected = []
-
+            
             for entry in entries:
                 if len(collected) >= limit:
                     break
-<<<<<<< HEAD
-
+                
                 title = entry.get("title", "").strip()
                 link = entry.get("link", "").strip()
-
-=======
-                
-                title = entry.get("title", "").strip()
-                link = entry.get("link", "").strip()
-                
->>>>>>> 218657a9
+                
                 if not link or not title:
                     continue
-
+                
                 # Skip non-political URLs early
                 if self._should_skip_url(link):
                     continue
-
+                
                 # Publication date filtering
                 pub_date = None
                 if entry.get("published_parsed"):
                     try:
                         pub_date = datetime.fromtimestamp(time.mktime(entry.published_parsed))
-<<<<<<< HEAD
-
-=======
                         
->>>>>>> 218657a9
                         # Skip if outside date range
                         if start_date and pub_date < start_date:
                             continue
@@ -488,53 +395,42 @@
                             continue
                     except Exception as e:
                         self.logger.warning(f"Error parsing date for {title}: {e}")
-<<<<<<< HEAD
-
-=======
-                
->>>>>>> 218657a9
+                
                 # Filter for political/government content early using title and tags
                 tags = entry.get("tags", [])
                 if not self._is_government_related(title, "", tags):
                     self.logger.debug(f"Skipping non-governmental article (pre-fetch): {title}")
                     continue
-
+                
                 self.logger.info(f"Fetching article: {title}")
-
+                
                 # Extract content with timeout protection
                 try:
                     content, article_data = self._extract_article_content(link, title, pub_date)
-<<<<<<< HEAD
-
-                    # Add delay after each article fetch
-                    time.sleep(self.delay_between_requests)
-
-=======
                     
                     # Add delay after each article fetch
                     time.sleep(self.delay_between_requests)
                     
->>>>>>> 218657a9
                 except requests.exceptions.Timeout:
                     self.logger.warning(f"Timeout fetching article: {title} - skipping")
                     continue
                 except Exception as e:
                     self.logger.warning(f"Error fetching article: {title} - {str(e)}")
                     continue
-
+                
                 # Skip if content extraction failed
                 if not content or not self._is_valid_content(content):
                     self.logger.warning(f"Failed to extract valid content for: {title}")
                     continue
-
+                
                 # Re-check for political content with actual content
                 if not self._is_government_related(title, content, tags):
                     self.logger.info(f"Skipping non-governmental article (post-fetch): {title}")
                     continue
-
+                
                 # Determine source name
                 source_name = feed.feed.get("title") or urlparse(url).netloc.replace("www.", "")
-
+                
                 # Create article data
                 article_data.update({
                     "title": title,
@@ -546,26 +442,21 @@
                     "tags": [t.get("term") for t in tags if t.get("term")],
                     "collected_at": datetime.now().isoformat()
                 })
-
+                
                 collected.append(article_data)
                 self.logger.info(f"Collected: {title} ({len(content)} chars)")
-
+            
             return collected
-
+            
         except Exception as e:
             self.logger.error(f"Error collecting from {url}: {e}")
             self.logger.error(traceback.format_exc())
             return []
 
-    def _extract_article_content(self, url: str, title: str = None, pub_date: Optional[datetime] = None) -> Tuple[
-        Optional[str], Dict[str, Any]]:
+    def _extract_article_content(self, url: str, title: str = None, pub_date: Optional[datetime] = None) -> Tuple[Optional[str], Dict[str, Any]]:
         """
         Extract article content using multiple methods with fallbacks.
-<<<<<<< HEAD
-
-=======
-        
->>>>>>> 218657a9
+        
         Returns:
             Tuple of (content, article_data_dict)
         """
@@ -576,11 +467,6 @@
             "images": [],
             "movies": []
         }
-<<<<<<< HEAD
-
-        content = None
-
-=======
         
         content = None
         
@@ -593,7 +479,6 @@
                 content = f"[Content not available due to bot protection. Title: {title}]"
                 return content, article_data
         
->>>>>>> 218657a9
         # Method 1: Try trafilatura first (if available)
         if TRAFILATURA_AVAILABLE:
             try:
@@ -604,11 +489,6 @@
                     if pub_date:
                         article_data["published"] = pub_date.isoformat()
                     return content, article_data
-<<<<<<< HEAD
-            except Exception as e:
-                self.logger.debug(f"Trafilatura extraction failed: {e}")
-
-=======
             except requests.exceptions.HTTPError as e:
                 if e.response.status_code == 403:
                     self.logger.warning(f"403 Forbidden for {url} - likely bot protection")
@@ -616,7 +496,6 @@
             except Exception as e:
                 self.logger.debug(f"Trafilatura extraction failed: {e}")
         
->>>>>>> 218657a9
         # Method 2: Try newspaper3k
         if NEWSPAPER_AVAILABLE:
             try:
@@ -625,44 +504,25 @@
                     self.logger.debug(f"Successfully extracted with newspaper3k: {url}")
                     return content, article_data
             except Exception as e:
-<<<<<<< HEAD
-                self.logger.debug(f"Newspaper3k extraction failed: {e}")
-
-=======
                 if "403" in str(e):
                     self.logger.warning(f"403 Forbidden for {url} - likely bot protection")
                     return None, article_data
                 self.logger.debug(f"Newspaper3k extraction failed: {e}")
         
->>>>>>> 218657a9
         # Method 3: Fall back to BeautifulSoup
         try:
             self.logger.info(f"Trying BeautifulSoup fallback for {url}")
             content = self._extract_with_beautifulsoup(url)
-<<<<<<< HEAD
-
-=======
-            
->>>>>>> 218657a9
+            
             # Update article_data with any missing info
             if article_data.get("published") is None and pub_date:
                 article_data["published"] = pub_date.isoformat()
-
+                
             if not article_data.get("authors") and title:
                 # Try to extract author from title as last resort
                 possible_author = self._extract_author_from_title(title)
                 if possible_author:
                     article_data["authors"] = [possible_author]
-<<<<<<< HEAD
-
-            if self._is_valid_content(content):
-                self.logger.debug(f"Successfully extracted with BeautifulSoup: {url}")
-                return content, article_data
-
-        except Exception as e:
-            self.logger.error(f"BeautifulSoup extraction failed: {e}")
-
-=======
             
             if self._is_valid_content(content):
                 self.logger.debug(f"Successfully extracted with BeautifulSoup: {url}")
@@ -676,7 +536,6 @@
         except Exception as e:
             self.logger.error(f"BeautifulSoup extraction failed: {e}")
         
->>>>>>> 218657a9
         # If all methods failed
         self.logger.error(f"All content extraction methods failed for {url}")
         return None, article_data
@@ -696,11 +555,7 @@
         else:
             response = self.session.get(url, timeout=self.request_timeout)
             html = response.text
-<<<<<<< HEAD
-
-=======
-        
->>>>>>> 218657a9
+        
         # Extract with trafilatura
         content = trafilatura.extract(
             html,
@@ -710,11 +565,7 @@
             favor_precision=True,
             target_language='en'
         )
-<<<<<<< HEAD
-
-=======
-        
->>>>>>> 218657a9
+        
         return content
 
     def _extract_with_newspaper3k(self, url: str, article_data: Dict[str, Any]) -> Optional[str]:
@@ -728,17 +579,10 @@
         config.memoize_articles = False
         config.fetch_images = False  # Disable to speed up
         config.language = 'en'
-<<<<<<< HEAD
-
+        
         # Create article instance
         article = Article(url, config=config)
-
-=======
-        
-        # Create article instance
-        article = Article(url, config=config)
-        
->>>>>>> 218657a9
+        
         try:
             # First try with cloudscraper if available
             if self.bypass_cloudflare:
@@ -753,39 +597,21 @@
                     article.download()
             else:
                 article.download()
-<<<<<<< HEAD
-
+            
             article.parse()
-
+            
             # Extract content and metadata
             content = article.text or ""
-
+            
             # Update article_data with extracted metadata
             if article.publish_date:
                 article_data["published"] = article.publish_date.isoformat()
-
+            
             article_data["authors"] = article.authors if article.authors else []
             article_data["top_image"] = article.top_image
-
+            
             return content
-
-=======
-            
-            article.parse()
-            
-            # Extract content and metadata
-            content = article.text or ""
-            
-            # Update article_data with extracted metadata
-            if article.publish_date:
-                article_data["published"] = article.publish_date.isoformat()
-            
-            article_data["authors"] = article.authors if article.authors else []
-            article_data["top_image"] = article.top_image
-            
-            return content
-            
->>>>>>> 218657a9
+            
         except Exception as e:
             self.logger.debug(f"Newspaper3k download/parse error: {e}")
             raise
@@ -803,35 +629,19 @@
                     response = self.session.get(url, timeout=self.request_timeout)
             else:
                 response = self.session.get(url, timeout=self.request_timeout)
-<<<<<<< HEAD
-
+            
             response.raise_for_status()
-
+            
         except Exception as e:
             self.logger.error(f"Failed to fetch {url}: {e}")
             raise
-
+        
         soup = BeautifulSoup(response.text, 'html.parser')
-
+        
         # Remove script and style elements
         for script in soup(["script", "style"]):
             script.decompose()
-
-=======
-            
-            response.raise_for_status()
-            
-        except Exception as e:
-            self.logger.error(f"Failed to fetch {url}: {e}")
-            raise
-        
-        soup = BeautifulSoup(response.text, 'html.parser')
-        
-        # Remove script and style elements
-        for script in soup(["script", "style"]):
-            script.decompose()
-        
->>>>>>> 218657a9
+        
         # Try to find JSON-LD structured data first
         json_ld_scripts = soup.find_all('script', {'type': 'application/ld+json'})
         for script in json_ld_scripts:
@@ -845,11 +655,7 @@
                         return data.get('articleBody')
             except:
                 continue
-<<<<<<< HEAD
-
-=======
-        
->>>>>>> 218657a9
+        
         # Try common article container selectors
         selectors = [
             'article',
@@ -865,38 +671,22 @@
             'main',
             '[role="main"]'
         ]
-
+        
         content = ""
-<<<<<<< HEAD
-
-=======
-        
->>>>>>> 218657a9
+        
         for selector in selectors:
             elements = soup.select(selector)
             if not elements:
                 continue
-<<<<<<< HEAD
-
+                
             for element in elements:
                 # Clone to avoid modifying original
                 container = element
-
+                
                 # Remove unwanted elements
                 for unwanted in container.select('aside, .related, .advertisement, nav, header, footer, .comments'):
                     unwanted.decompose()
-
-=======
-                
-            for element in elements:
-                # Clone to avoid modifying original
-                container = element
-                
-                # Remove unwanted elements
-                for unwanted in container.select('aside, .related, .advertisement, nav, header, footer, .comments'):
-                    unwanted.decompose()
-                
->>>>>>> 218657a9
+                
                 # Extract paragraphs
                 paragraphs = container.find_all('p')
                 if paragraphs:
@@ -904,48 +694,33 @@
                     if self._is_valid_content(text):
                         content = text
                         break
-<<<<<<< HEAD
-
+            
             if content:
                 break
-
-=======
-            
-            if content:
-                break
-        
->>>>>>> 218657a9
+        
         # Final fallback: get all paragraphs
         if not content:
             all_paragraphs = soup.find_all('p')
             # Filter out short paragraphs
-<<<<<<< HEAD
-            paragraphs = [p.get_text().strip() for p in all_paragraphs
-                          if len(p.get_text().strip()) > 50]
-            if paragraphs:
-                content = "\n\n".join(paragraphs)
-
-=======
             paragraphs = [p.get_text().strip() for p in all_paragraphs 
                          if len(p.get_text().strip()) > 50]
             if paragraphs:
                 content = "\n\n".join(paragraphs)
         
->>>>>>> 218657a9
         return content
-
+    
     def _extract_author_from_title(self, title: str) -> Optional[str]:
         """Extract possible author from title as last resort."""
         # Look for patterns like "By Author Name" or "Author Name reports"
         by_match = re.search(r'By\s+([A-Z][a-z]+(?:\s+[A-Z][a-z]+){1,3})', title)
         if by_match:
             return by_match.group(1)
-
+        
         # Look for patterns with common reporting verbs
         report_match = re.search(r'([A-Z][a-z]+(?:\s+[A-Z][a-z]+){1,2})\s+(?:reports|writes|says|claims)', title)
         if report_match:
             return report_match.group(1)
-
+        
         return None
 
     def _is_valid_content(self, content: Optional[str]) -> bool:
@@ -954,54 +729,35 @@
         """
         if not content:
             return False
-<<<<<<< HEAD
-
+            
         # Remove extra whitespace for accurate counting
         content = re.sub(r'\s+', ' ', content.strip())
-
+        
         # Check minimum length
         if len(content) < 200:
             return False
-
-=======
-            
-        # Remove extra whitespace for accurate counting
-        content = re.sub(r'\s+', ' ', content.strip())
-        
-        # Check minimum length
-        if len(content) < 200:
-            return False
-        
->>>>>>> 218657a9
+        
         # Check word count
         word_count = len(content.split())
         if word_count < 50:  # Lowered threshold
             return False
-<<<<<<< HEAD
-
-=======
-        
->>>>>>> 218657a9
+        
         # Check for too many special characters (parsing errors)
         special_char_ratio = len(re.findall(r'[^\w\s.,;:!?()\'"/-]', content)) / len(content)
         if special_char_ratio > 0.1:  # More than 10% special characters
             return False
-<<<<<<< HEAD
-
-=======
-        
->>>>>>> 218657a9
+        
         # Check for repeated characters (parsing errors)
         if re.search(r'(.)\1{10,}', content):  # Same character repeated 10+ times
             return False
-
+            
         return True
 
     def _is_government_related(
-            self,
-            title: str,
-            content: str,
-            tags: Optional[List[Dict[str, Any]]] = None
+        self,
+        title: str,
+        content: str,
+        tags: Optional[List[Dict[str, Any]]] = None
     ) -> bool:
         """
         Check if article is related to government or politics.
@@ -1013,14 +769,10 @@
                 tag_term = tag.get("term", "").lower()
                 if tag_term in political_tags or any(kw in tag_term for kw in self.govt_keywords):
                     return True
-
+        
         # 2) Check for keywords in title and content preview
         sample_text = (title + " " + content[:2000]).lower()
-<<<<<<< HEAD
-
-=======
-        
->>>>>>> 218657a9
+        
         # Count keyword matches
         keyword_matches = 0
         for keyword in self.govt_keywords:
@@ -1028,17 +780,13 @@
                 keyword_matches += 1
                 if keyword_matches >= 2:  # At least 2 keywords
                     return True
-<<<<<<< HEAD
-
-=======
-        
->>>>>>> 218657a9
+        
         # 3) Check for current political figures
         political_figures = {"trump", "biden", "harris", "pence", "pelosi", "mcconnell", "schumer"}
         for figure in political_figures:
             if figure in sample_text:
                 return True
-
+        
         return False
 
     def _generate_document_id(self, article: Dict[str, Any]) -> str:
@@ -1047,17 +795,10 @@
         """
         url = article.get("url", "")
         timestamp = int(time.time() * 1000)  # Milliseconds for uniqueness
-<<<<<<< HEAD
-
+        
         # Create URL hash
         url_hash = hashlib.md5(url.encode('utf-8')).hexdigest()[:12]
-
-=======
-        
-        # Create URL hash
-        url_hash = hashlib.md5(url.encode('utf-8')).hexdigest()[:12]
-        
->>>>>>> 218657a9
+        
         # Combine with timestamp
         return f"{url_hash}_{timestamp}"
 

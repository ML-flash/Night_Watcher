--- conflicted
+++ resolved
@@ -150,12 +150,9 @@
         self.use_google_news = cc.get("use_google_news", True)
         self.use_gdelt = cc.get("use_gdelt", True)
         self.use_gov_scrapers = cc.get("use_gov_scrapers", True)
-<<<<<<< HEAD
+
         self.use_wayback = cc.get("use_wayback", True)
-=======
-        self.gov_article_limit = cc.get("gov_scraper_limit", self.article_limit)
-        self.govinfo_api_key = cc.get("govinfo_api_key")
->>>>>>> 8f90555b
+
 
         self.cancelled = False
         
